// Copyright © 2018 Heptio
// Licensed under the Apache License, Version 2.0 (the "License");
// you may not use this file except in compliance with the License.
// You may obtain a copy of the License at
//
//     http://www.apache.org/licenses/LICENSE-2.0
//
// Unless required by applicable law or agreed to in writing, software
// distributed under the License is distributed on an "AS IS" BASIS,
// WITHOUT WARRANTIES OR CONDITIONS OF ANY KIND, either express or implied.
// See the License for the specific language governing permissions and
// limitations under the License.

package dag

import (
	"fmt"
	"reflect"
	"testing"
	"time"

	"github.com/envoyproxy/go-control-plane/envoy/api/v2/auth"
	ingressroutev1 "github.com/heptio/contour/apis/contour/v1beta1"
	"k8s.io/api/core/v1"
	"k8s.io/api/extensions/v1beta1"
	metav1 "k8s.io/apimachinery/pkg/apis/meta/v1"
	"k8s.io/apimachinery/pkg/util/intstr"
)

func TestDAGInsert(t *testing.T) {
	// The DAG is senstive to ordering, adding an ingress, then a service,
	// should have the same result as adding a sevice, then an ingress.

	i1 := &v1beta1.Ingress{
		ObjectMeta: metav1.ObjectMeta{
			Name:      "kuard",
			Namespace: "default",
		},
		Spec: v1beta1.IngressSpec{
			Backend: backend("kuard", intstr.FromInt(8080))},
	}
	i1a := &v1beta1.Ingress{
		ObjectMeta: metav1.ObjectMeta{
			Name:      "kuard",
			Namespace: "default",
			Annotations: map[string]string{
				"kubernetes.io/ingress.allow-http": "false",
			},
		},
		Spec: v1beta1.IngressSpec{
			Backend: backend("kuard", intstr.FromInt(8080))},
	}

	// i2 is functionally identical to i1
	i2 := &v1beta1.Ingress{
		ObjectMeta: metav1.ObjectMeta{
			Name:      "kuard",
			Namespace: "default",
		},
		Spec: v1beta1.IngressSpec{
			Rules: []v1beta1.IngressRule{{
				IngressRuleValue: ingressrulevalue(backend("kuard", intstr.FromInt(8080))),
			}},
		},
	}
	// i3 is similar to i2 but includes a hostname on the ingress rule
	i3 := &v1beta1.Ingress{
		ObjectMeta: metav1.ObjectMeta{
			Name:      "kuard",
			Namespace: "default",
		},
		Spec: v1beta1.IngressSpec{
			TLS: []v1beta1.IngressTLS{{
				Hosts:      []string{"kuard.example.com"},
				SecretName: "secret",
			}},
			Rules: []v1beta1.IngressRule{{
				Host:             "kuard.example.com",
				IngressRuleValue: ingressrulevalue(backend("kuard", intstr.FromInt(8080))),
			}},
		},
	}
	// i4 is like i1 except it uses a named service port
	i4 := &v1beta1.Ingress{
		ObjectMeta: metav1.ObjectMeta{
			Name:      "kuard",
			Namespace: "default",
		},
		Spec: v1beta1.IngressSpec{
			Backend: backend("kuard", intstr.FromString("http"))},
	}
	// i5 is functionally identical to i2
	i5 := &v1beta1.Ingress{
		ObjectMeta: metav1.ObjectMeta{
			Name:      "kuard",
			Namespace: "default",
		},
		Spec: v1beta1.IngressSpec{
			Rules: []v1beta1.IngressRule{{
				IngressRuleValue: ingressrulevalue(backend("kuard", intstr.FromString("http"))),
			}},
		},
	}
	// i6 contains two named vhosts which point to the same sevice
	// one of those has TLS
	i6 := &v1beta1.Ingress{
		ObjectMeta: metav1.ObjectMeta{
			Name:      "two-vhosts",
			Namespace: "default",
		},
		Spec: v1beta1.IngressSpec{
			TLS: []v1beta1.IngressTLS{{
				Hosts:      []string{"b.example.com"},
				SecretName: "secret",
			}},
			Rules: []v1beta1.IngressRule{{
				Host:             "a.example.com",
				IngressRuleValue: ingressrulevalue(backend("kuard", intstr.FromInt(8080))),
			}, {
				Host:             "b.example.com",
				IngressRuleValue: ingressrulevalue(backend("kuard", intstr.FromString("http"))),
			}},
		},
	}
	i6a := &v1beta1.Ingress{
		ObjectMeta: metav1.ObjectMeta{
			Name:      "two-vhosts",
			Namespace: "default",
			Annotations: map[string]string{
				"kubernetes.io/ingress.allow-http": "false",
			},
		},
		Spec: v1beta1.IngressSpec{
			TLS: []v1beta1.IngressTLS{{
				Hosts:      []string{"b.example.com"},
				SecretName: "secret",
			}},
			Rules: []v1beta1.IngressRule{{
				Host:             "a.example.com",
				IngressRuleValue: ingressrulevalue(backend("kuard", intstr.FromInt(8080))),
			}, {
				Host:             "b.example.com",
				IngressRuleValue: ingressrulevalue(backend("kuard", intstr.FromString("http"))),
			}},
		},
	}
	i6b := &v1beta1.Ingress{
		ObjectMeta: metav1.ObjectMeta{
			Name:      "two-vhosts",
			Namespace: "default",
			Annotations: map[string]string{
				"ingress.kubernetes.io/force-ssl-redirect": "true",
			},
		},
		Spec: v1beta1.IngressSpec{
			TLS: []v1beta1.IngressTLS{{
				Hosts:      []string{"b.example.com"},
				SecretName: "secret",
			}},
			Rules: []v1beta1.IngressRule{{
				Host:             "b.example.com",
				IngressRuleValue: ingressrulevalue(backend("kuard", intstr.FromString("http"))),
			}},
		},
	}

	// i7 contains a single vhost with two paths
	i7 := &v1beta1.Ingress{
		ObjectMeta: metav1.ObjectMeta{
			Name:      "two-paths",
			Namespace: "default",
		},
		Spec: v1beta1.IngressSpec{
			TLS: []v1beta1.IngressTLS{{
				Hosts:      []string{"b.example.com"},
				SecretName: "secret",
			}},
			Rules: []v1beta1.IngressRule{{
				Host: "b.example.com",
				IngressRuleValue: v1beta1.IngressRuleValue{
					HTTP: &v1beta1.HTTPIngressRuleValue{
						Paths: []v1beta1.HTTPIngressPath{{
							Backend: v1beta1.IngressBackend{
								ServiceName: "kuard",
								ServicePort: intstr.FromString("http"),
							},
						}, {
							Path: "/kuarder",
							Backend: v1beta1.IngressBackend{
								ServiceName: "kuarder",
								ServicePort: intstr.FromInt(8080),
							},
						}},
					},
				},
			}},
		},
	}

	// i8 is identical to i7 but uses multiple IngressRules
	i8 := &v1beta1.Ingress{
		ObjectMeta: metav1.ObjectMeta{
			Name:      "two-rules",
			Namespace: "default",
		},
		Spec: v1beta1.IngressSpec{
			TLS: []v1beta1.IngressTLS{{
				Hosts:      []string{"b.example.com"},
				SecretName: "secret",
			}},
			Rules: []v1beta1.IngressRule{{
				Host: "b.example.com",
				IngressRuleValue: v1beta1.IngressRuleValue{
					HTTP: &v1beta1.HTTPIngressRuleValue{
						Paths: []v1beta1.HTTPIngressPath{{
							Backend: v1beta1.IngressBackend{
								ServiceName: "kuard",
								ServicePort: intstr.FromString("http"),
							},
						}},
					},
				},
			}, {
				Host: "b.example.com",
				IngressRuleValue: v1beta1.IngressRuleValue{
					HTTP: &v1beta1.HTTPIngressRuleValue{
						Paths: []v1beta1.HTTPIngressPath{{
							Path: "/kuarder",
							Backend: v1beta1.IngressBackend{
								ServiceName: "kuarder",
								ServicePort: intstr.FromInt(8080),
							},
						}},
					},
				},
			}},
		},
	}
	// i9 is identical to i8 but disables non TLS connections
	i9 := &v1beta1.Ingress{
		ObjectMeta: metav1.ObjectMeta{
			Name:      "two-rules",
			Namespace: "default",
			Annotations: map[string]string{
				"kubernetes.io/ingress.allow-http": "false",
			},
		},
		Spec: v1beta1.IngressSpec{
			TLS: []v1beta1.IngressTLS{{
				Hosts:      []string{"b.example.com"},
				SecretName: "secret",
			}},
			Rules: []v1beta1.IngressRule{{
				Host: "b.example.com",
				IngressRuleValue: v1beta1.IngressRuleValue{
					HTTP: &v1beta1.HTTPIngressRuleValue{
						Paths: []v1beta1.HTTPIngressPath{{
							Backend: v1beta1.IngressBackend{
								ServiceName: "kuard",
								ServicePort: intstr.FromString("http"),
							},
						}},
					},
				},
			}, {
				Host: "b.example.com",
				IngressRuleValue: v1beta1.IngressRuleValue{
					HTTP: &v1beta1.HTTPIngressRuleValue{
						Paths: []v1beta1.HTTPIngressPath{{
							Path: "/kuarder",
							Backend: v1beta1.IngressBackend{
								ServiceName: "kuarder",
								ServicePort: intstr.FromInt(8080),
							},
						}},
					},
				},
			}},
		},
	}

	// i10 specifies a minimum tls version
	i10 := &v1beta1.Ingress{
		ObjectMeta: metav1.ObjectMeta{
			Name:      "two-rules",
			Namespace: "default",
			Annotations: map[string]string{
				"contour.heptio.com/tls-minimum-protocol-version": "1.3",
			},
		},
		Spec: v1beta1.IngressSpec{
			TLS: []v1beta1.IngressTLS{{
				Hosts:      []string{"b.example.com"},
				SecretName: "secret",
			}},
			Rules: []v1beta1.IngressRule{{
				Host: "b.example.com",
				IngressRuleValue: v1beta1.IngressRuleValue{
					HTTP: &v1beta1.HTTPIngressRuleValue{
						Paths: []v1beta1.HTTPIngressPath{{
							Backend: v1beta1.IngressBackend{
								ServiceName: "kuard",
								ServicePort: intstr.FromString("http"),
							},
						}},
					},
				},
			}},
		},
	}

	// i11 has a websocket route
	i11 := &v1beta1.Ingress{
		ObjectMeta: metav1.ObjectMeta{
			Name:      "websocket",
			Namespace: "default",
			Annotations: map[string]string{
				"contour.heptio.com/websocket-routes": "/ws1 , /ws2",
			},
		},
		Spec: v1beta1.IngressSpec{
			Rules: []v1beta1.IngressRule{{
				IngressRuleValue: v1beta1.IngressRuleValue{
					HTTP: &v1beta1.HTTPIngressRuleValue{
						Paths: []v1beta1.HTTPIngressPath{{
							Backend: v1beta1.IngressBackend{
								ServiceName: "kuard",
								ServicePort: intstr.FromString("http"),
							},
						}, {
							Path: "/ws1",
							Backend: v1beta1.IngressBackend{
								ServiceName: "kuard",
								ServicePort: intstr.FromString("http"),
							},
						}},
					},
				},
			}},
		},
	}

	// i12a has an invalid timeout
	i12a := &v1beta1.Ingress{
		ObjectMeta: metav1.ObjectMeta{
			Name:      "timeout",
			Namespace: "default",
			Annotations: map[string]string{
				"contour.heptio.com/request-timeout": "peanut",
			},
		},
		Spec: v1beta1.IngressSpec{
			Rules: []v1beta1.IngressRule{{
				IngressRuleValue: v1beta1.IngressRuleValue{
					HTTP: &v1beta1.HTTPIngressRuleValue{
						Paths: []v1beta1.HTTPIngressPath{{
							Path: "/",
							Backend: v1beta1.IngressBackend{
								ServiceName: "kuard",
								ServicePort: intstr.FromString("http"),
							},
						}},
					},
				},
			}},
		},
	}

	// i12b has a reasonable timeout
	i12b := &v1beta1.Ingress{
		ObjectMeta: metav1.ObjectMeta{
			Name:      "timeout",
			Namespace: "default",
			Annotations: map[string]string{
				"contour.heptio.com/request-timeout": "1m30s", // 90 seconds y'all
			},
		},
		Spec: v1beta1.IngressSpec{
			Rules: []v1beta1.IngressRule{{
				IngressRuleValue: v1beta1.IngressRuleValue{
					HTTP: &v1beta1.HTTPIngressRuleValue{
						Paths: []v1beta1.HTTPIngressPath{{
							Path: "/",
							Backend: v1beta1.IngressBackend{
								ServiceName: "kuard",
								ServicePort: intstr.FromString("http"),
							},
						}},
					},
				},
			}},
		},
	}

	// i12c has an unreasonable timeout
	i12c := &v1beta1.Ingress{
		ObjectMeta: metav1.ObjectMeta{
			Name:      "timeout",
			Namespace: "default",
			Annotations: map[string]string{
				"contour.heptio.com/request-timeout": "infinite",
			},
		},
		Spec: v1beta1.IngressSpec{
			Rules: []v1beta1.IngressRule{{
				IngressRuleValue: v1beta1.IngressRuleValue{HTTP: &v1beta1.HTTPIngressRuleValue{
					Paths: []v1beta1.HTTPIngressPath{{Path: "/",
						Backend: v1beta1.IngressBackend{ServiceName: "kuard",
							ServicePort: intstr.FromString("http")},
					}}},
				}}}},
	}

	// i13 a and b are a pair of ingresses for the same vhost
	// they represent a tricky way over 'overlaying' routes from one
	// ingress onto another
	i13a := &v1beta1.Ingress{
		ObjectMeta: metav1.ObjectMeta{
			Name:      "app",
			Namespace: "default",
			Annotations: map[string]string{
				"ingress.kubernetes.io/force-ssl-redirect": "true",
			},
		},
		Spec: v1beta1.IngressSpec{
			TLS: []v1beta1.IngressTLS{{
				Hosts:      []string{"example.com"},
				SecretName: "example-tls",
			}},
			Rules: []v1beta1.IngressRule{{
				Host: "example.com",
				IngressRuleValue: v1beta1.IngressRuleValue{
					HTTP: &v1beta1.HTTPIngressRuleValue{
						Paths: []v1beta1.HTTPIngressPath{{
							Path: "/",
							Backend: v1beta1.IngressBackend{
								ServiceName: "app-service",
								ServicePort: intstr.FromInt(8080),
							},
						}},
					},
				},
			}},
		},
	}
	i13b := &v1beta1.Ingress{
		ObjectMeta: metav1.ObjectMeta{Name: "challenge", Namespace: "nginx-ingress"},
		Spec: v1beta1.IngressSpec{
			Rules: []v1beta1.IngressRule{{
				Host: "example.com",
				IngressRuleValue: v1beta1.IngressRuleValue{
					HTTP: &v1beta1.HTTPIngressRuleValue{
						Paths: []v1beta1.HTTPIngressPath{{
							Path: "/.well-known/acme-challenge/gVJl5NWL2owUqZekjHkt_bo3OHYC2XNDURRRgLI5JTk",
							Backend: v1beta1.IngressBackend{
								ServiceName: "challenge-service",
								ServicePort: intstr.FromInt(8009),
							},
						}},
					},
				},
			}},
		},
	}

	i3a := &v1beta1.Ingress{
		ObjectMeta: metav1.ObjectMeta{
			Name:      "kuard",
			Namespace: "default",
		},
		Spec: v1beta1.IngressSpec{
			Rules: []v1beta1.IngressRule{{
				IngressRuleValue: ingressrulevalue(backend("kuard", intstr.FromInt(80))),
			}},
		},
	}

	// s3a and b have http/2 protocol annotations
	s3a := &v1.Service{
		ObjectMeta: metav1.ObjectMeta{
			Name:      "kuard",
			Namespace: "default",
			Annotations: map[string]string{
				"contour.heptio.com/upstream-protocol.h2c": "80,http",
			},
		},
		Spec: v1.ServiceSpec{
			Ports: []v1.ServicePort{{
				Name:       "http",
				Protocol:   "TCP",
				Port:       80,
				TargetPort: intstr.FromInt(8888),
			}},
		},
	}

	s3b := &v1.Service{
		ObjectMeta: metav1.ObjectMeta{
			Name:      "kuard",
			Namespace: "default",
			Annotations: map[string]string{
				"contour.heptio.com/upstream-protocol.h2": "80,http",
			},
		},
		Spec: v1.ServiceSpec{
			Ports: []v1.ServicePort{{
				Name:       "http",
				Protocol:   "TCP",
				Port:       80,
				TargetPort: intstr.FromInt(8888),
			}},
		},
	}

	sec13 := &v1.Secret{
		ObjectMeta: metav1.ObjectMeta{
			Name:      "example-tls",
			Namespace: "default",
		},
		Data: map[string][]byte{
			v1.TLSCertKey:       []byte("certificate"),
			v1.TLSPrivateKeyKey: []byte("key"),
		},
	}

	s13a := &v1.Service{
		ObjectMeta: metav1.ObjectMeta{
			Name:      "app-service",
			Namespace: "default",
		},
		Spec: v1.ServiceSpec{
			Ports: []v1.ServicePort{{
				Name:       "http",
				Protocol:   "TCP",
				Port:       8080,
				TargetPort: intstr.FromInt(8080),
			}},
		},
	}

	s13b := &v1.Service{
		ObjectMeta: metav1.ObjectMeta{
			Name:      "challenge-service",
			Namespace: "nginx-ingress",
		},
		Spec: v1.ServiceSpec{
			Ports: []v1.ServicePort{{
				Name:       "http",
				Protocol:   "TCP",
				Port:       8009,
				TargetPort: intstr.FromInt(8080),
			}},
		},
	}

	ir1 := &ingressroutev1.IngressRoute{
		ObjectMeta: metav1.ObjectMeta{
			Name:      "example-com",
			Namespace: "default",
		},
		Spec: ingressroutev1.IngressRouteSpec{
			VirtualHost: &ingressroutev1.VirtualHost{
				Fqdn: "example.com",
			},
			Routes: []ingressroutev1.Route{{
				Match: "/",
				Services: []ingressroutev1.Service{{
					Name: "kuard",
					Port: 8080,
				}},
			}},
		},
	}

	// ir2 is like ir1 but refers to two backend services
	ir2 := &ingressroutev1.IngressRoute{
		ObjectMeta: metav1.ObjectMeta{
			Name:      "example-com",
			Namespace: "default",
		},
		Spec: ingressroutev1.IngressRouteSpec{
			VirtualHost: &ingressroutev1.VirtualHost{
				Fqdn: "example.com",
			},
			Routes: []ingressroutev1.Route{{
				Match: "/",
				Services: []ingressroutev1.Service{{
					Name: "kuard",
					Port: 8080,
				}, {
					Name: "kuarder",
					Port: 8080,
				}},
			}},
		},
	}

	// ir3 delegates a route to ir4
	ir3 := &ingressroutev1.IngressRoute{
		ObjectMeta: metav1.ObjectMeta{
			Name:      "example-com",
			Namespace: "default",
		},
		Spec: ingressroutev1.IngressRouteSpec{
			VirtualHost: &ingressroutev1.VirtualHost{
				Fqdn: "example.com",
			},
			Routes: []ingressroutev1.Route{{
				Match: "/blog",
				Delegate: ingressroutev1.Delegate{
					Name:      "blog",
					Namespace: "marketing",
				},
			}},
		},
	}

	// ir4 is a delegate ingressroute, and itself delegates to another one.
	ir4 := &ingressroutev1.IngressRoute{
		ObjectMeta: metav1.ObjectMeta{
			Name:      "blog",
			Namespace: "marketing",
		},
		Spec: ingressroutev1.IngressRouteSpec{
			Routes: []ingressroutev1.Route{{
				Match: "/blog",
				Services: []ingressroutev1.Service{{
					Name: "blog",
					Port: 8080,
				}},
			}, {
				Match: "/blog/admin",
				Delegate: ingressroutev1.Delegate{
					Name:      "marketing-admin",
					Namespace: "operations",
				},
			}},
		},
	}

	// ir5 is a delegate ingressroute
	ir5 := &ingressroutev1.IngressRoute{
		ObjectMeta: metav1.ObjectMeta{
			Name:      "marketing-admin",
			Namespace: "operations",
		},
		Spec: ingressroutev1.IngressRouteSpec{
			Routes: []ingressroutev1.Route{{
				Match: "/blog/admin",
				Services: []ingressroutev1.Service{{
					Name: "blog-admin",
					Port: 8080,
				}},
			}},
		},
	}

<<<<<<< HEAD
	// ir6 has TLS and does not specifiy min tls version
=======
	// ir6 has a websocket route
>>>>>>> 844dd386
	ir6 := &ingressroutev1.IngressRoute{
		ObjectMeta: metav1.ObjectMeta{
			Name:      "example-com",
			Namespace: "default",
		},
		Spec: ingressroutev1.IngressRouteSpec{
			VirtualHost: &ingressroutev1.VirtualHost{
<<<<<<< HEAD
				Fqdn: "foo.com",
				TLS: &ingressroutev1.TLS{
					SecretName: "secret",
				},
=======
				Fqdn: "example.com",
>>>>>>> 844dd386
			},
			Routes: []ingressroutev1.Route{{
				Match: "/",
				Services: []ingressroutev1.Service{{
					Name: "kuard",
					Port: 8080,
				}},
<<<<<<< HEAD
			}},
		},
	}

	// ir7 has TLS and specifies min tls version of 1.2
	ir7 := &ingressroutev1.IngressRoute{
		ObjectMeta: metav1.ObjectMeta{
			Name:      "example-com",
			Namespace: "default",
		},
		Spec: ingressroutev1.IngressRouteSpec{
			VirtualHost: &ingressroutev1.VirtualHost{
				Fqdn: "foo.com",
				TLS: &ingressroutev1.TLS{
					SecretName:             "secret",
					MinimumProtocolVersion: "1.2",
				},
			},
			Routes: []ingressroutev1.Route{{
				Match: "/",
				Services: []ingressroutev1.Service{{
					Name: "kuard",
					Port: 8080,
				}},
			}},
		},
	}

	// ir8 has TLS and specifies min tls version of 1.3
	ir8 := &ingressroutev1.IngressRoute{
		ObjectMeta: metav1.ObjectMeta{
			Name:      "example-com",
			Namespace: "default",
		},
		Spec: ingressroutev1.IngressRouteSpec{
			VirtualHost: &ingressroutev1.VirtualHost{
				Fqdn: "foo.com",
				TLS: &ingressroutev1.TLS{
					SecretName:             "secret",
					MinimumProtocolVersion: "1.3",
				},
			},
			Routes: []ingressroutev1.Route{{
				Match: "/",
				Services: []ingressroutev1.Service{{
					Name: "kuard",
					Port: 8080,
				}},
			}},
		},
	}

	// ir9 has TLS and specifies an invalid min tls version of 0.9999
	ir9 := &ingressroutev1.IngressRoute{
		ObjectMeta: metav1.ObjectMeta{
			Name:      "example-com",
			Namespace: "default",
		},
		Spec: ingressroutev1.IngressRouteSpec{
			VirtualHost: &ingressroutev1.VirtualHost{
				Fqdn: "foo.com",
				TLS: &ingressroutev1.TLS{
					SecretName:             "secret",
					MinimumProtocolVersion: "0.9999",
				},
			},
			Routes: []ingressroutev1.Route{{
				Match: "/",
=======
			}, {
				Match:            "/websocket",
				EnableWebsockets: true,
>>>>>>> 844dd386
				Services: []ingressroutev1.Service{{
					Name: "kuard",
					Port: 8080,
				}},
			}},
		},
	}

	s5 := &v1.Service{
		ObjectMeta: metav1.ObjectMeta{
			Name:      "blog-admin",
			Namespace: "operations",
		},
		Spec: v1.ServiceSpec{
			Ports: []v1.ServicePort{{
				Name:       "http",
				Protocol:   "TCP",
				Port:       8080,
				TargetPort: intstr.FromInt(8080),
			}},
		},
	}

	s1 := &v1.Service{
		ObjectMeta: metav1.ObjectMeta{
			Name:      "kuard",
			Namespace: "default",
		},
		Spec: v1.ServiceSpec{
			Ports: []v1.ServicePort{{
				Name:       "http",
				Protocol:   "TCP",
				Port:       8080,
				TargetPort: intstr.FromInt(8080),
			}},
		},
	}
	// s1b carries all four ingress annotations{
	s1b := &v1.Service{
		ObjectMeta: metav1.ObjectMeta{
			Name:      "kuard",
			Namespace: "default",
			Annotations: map[string]string{
				"contour.heptio.com/max-connections":      "9000",
				"contour.heptio.com/max-pending-requests": "4096",
				"contour.heptio.com/max-requests":         "404",
				"contour.heptio.com/max-retries":          "7",
			},
		},
		Spec: v1.ServiceSpec{
			Ports: []v1.ServicePort{{
				Name:       "http",
				Protocol:   "TCP",
				Port:       8080,
				TargetPort: intstr.FromInt(8080),
			}},
		},
	}

	// s2 is like s1 but with a different name
	s2 := &v1.Service{
		ObjectMeta: metav1.ObjectMeta{
			Name:      "kuarder",
			Namespace: "default",
		},
		Spec: v1.ServiceSpec{
			Ports: []v1.ServicePort{{
				Name:       "http",
				Protocol:   "TCP",
				Port:       8080,
				TargetPort: intstr.FromInt(8080),
			}},
		},
	}
	// s3 is like s1 but has a different port
	s3 := &v1.Service{
		ObjectMeta: metav1.ObjectMeta{
			Name:      "kuard",
			Namespace: "default",
		},
		Spec: v1.ServiceSpec{
			Ports: []v1.ServicePort{{
				Name:       "http",
				Protocol:   "TCP",
				Port:       9999,
				TargetPort: intstr.FromInt(8080),
			}},
		},
	}

	s4 := &v1.Service{
		ObjectMeta: metav1.ObjectMeta{
			Name:      "blog",
			Namespace: "marketing",
		},
		Spec: v1.ServiceSpec{
			Ports: []v1.ServicePort{{
				Name:       "http",
				Protocol:   "TCP",
				Port:       8080,
				TargetPort: intstr.FromInt(8080),
			}},
		},
	}

	sec1 := &v1.Secret{
		ObjectMeta: metav1.ObjectMeta{
			Name:      "secret",
			Namespace: "default",
		},
		Data: secretdata("certificate", "key"),
	}

	tests := map[string]struct {
		objs []interface{}
		want []Vertex
	}{
		"insert ingress w/ default backend": {
			objs: []interface{}{
				i1,
			},
			want: []Vertex{
				&VirtualHost{
					Port: 80,
					host: "*",
					routes: routemap(
						route("/", i1),
					),
				},
			},
		},
		"insert ingress w/ single unnamed backend": {
			objs: []interface{}{
				i2,
			},
			want: []Vertex{
				&VirtualHost{
					Port: 80,
					host: "*",
					routes: routemap(
						route("/", i2),
					),
				},
			},
		},
		"insert ingress w/ host name and single backend": {
			objs: []interface{}{
				i3,
			},
			want: []Vertex{
				&VirtualHost{
					Port: 80,
					host: "kuard.example.com",
					routes: routemap(
						route("/", i3),
					),
				},
			},
		},
		"insert ingress w/ default backend then matching service": {
			objs: []interface{}{
				i1,
				s1,
			},
			want: []Vertex{
				&VirtualHost{
					Port: 80,
					host: "*",
					routes: routemap(
						route("/", i1, servicemap(
							&Service{
								Object:      s1,
								ServicePort: &s1.Spec.Ports[0],
							},
						)),
					),
				},
			},
		},
		"insert service then ingress w/ default backend": {
			objs: []interface{}{
				s1,
				i1,
			},
			want: []Vertex{
				&VirtualHost{
					Port: 80,
					host: "*",
					routes: routemap(
						route("/", i1, servicemap(
							&Service{
								Object:      s1,
								ServicePort: &s1.Spec.Ports[0],
							},
						)),
					),
				},
			},
		},
		"insert ingress w/ default backend then non-matching service": {
			objs: []interface{}{
				i1,
				s2,
			},
			want: []Vertex{
				&VirtualHost{
					Port: 80,
					host: "*",
					routes: routemap(
						route("/", i1),
					),
				},
			},
		},
		"insert non matching service then ingress w/ default backend": {
			objs: []interface{}{
				s2,
				i1,
			},
			want: []Vertex{
				&VirtualHost{
					Port: 80,
					host: "*",
					routes: routemap(
						route("/", i1),
					),
				},
			},
		},
		"insert ingress w/ default backend then matching service with wrong port": {
			objs: []interface{}{
				i1,
				s3,
			},
			want: []Vertex{
				&VirtualHost{
					Port: 80,
					host: "*",
					routes: routemap(
						route("/", i1),
					),
				},
			},
		},
		"insert unnamed ingress w/ single backend then matching service with wrong port": {
			objs: []interface{}{
				i2,
				s3,
			},
			want: []Vertex{
				&VirtualHost{
					Port: 80,
					host: "*",
					routes: routemap(
						route("/", i2),
					),
				},
			},
		},
		"insert service then matching unnamed ingress w/ single backend but wrong port": {
			objs: []interface{}{
				s3,
				i2,
			},
			want: []Vertex{
				&VirtualHost{
					Port: 80,
					host: "*",
					routes: routemap(
						route("/", i2),
					),
				},
			},
		},
		"insert ingress w/ default backend then matching service w/ named port": {
			objs: []interface{}{
				i4,
				s1,
			},
			want: []Vertex{
				&VirtualHost{
					Port: 80,
					host: "*",
					routes: routemap(
						route("/", i4, servicemap(
							&Service{
								Object:      s1,
								ServicePort: &s1.Spec.Ports[0],
							},
						)),
					),
				},
			},
		},
		"insert service w/ named port then ingress w/ default backend": {
			objs: []interface{}{
				s1,
				i4,
			},
			want: []Vertex{
				&VirtualHost{
					Port: 80,
					host: "*",
					routes: routemap(
						route("/", i4, servicemap(
							&Service{
								Object:      s1,
								ServicePort: &s1.Spec.Ports[0],
							},
						)),
					),
				},
			},
		},
		"insert ingress w/ single unnamed backend w/ named service port then service": {
			objs: []interface{}{
				i5,
				s1,
			},
			want: []Vertex{
				&VirtualHost{
					Port: 80,
					host: "*",
					routes: routemap(
						route("/", i5, servicemap(
							&Service{
								Object:      s1,
								ServicePort: &s1.Spec.Ports[0],
							},
						)),
					),
				},
			},
		},
		"insert service then ingress w/ single unnamed backend w/ named service port": {
			objs: []interface{}{
				s1,
				i5,
			},
			want: []Vertex{
				&VirtualHost{
					Port: 80,
					host: "*",
					routes: routemap(
						route("/", i5, servicemap(
							&Service{
								Object:      s1,
								ServicePort: &s1.Spec.Ports[0],
							},
						)),
					),
				},
			},
		},
		"insert secret": {
			objs: []interface{}{
				sec1,
			},
			want: []Vertex{},
		},
		"insert secret then ingress w/o tls": {
			objs: []interface{}{
				sec1,
				i1,
			},
			want: []Vertex{
				&VirtualHost{
					Port: 80,
					host: "*",
					routes: routemap(
						route("/", i1),
					),
				}},
		},
		"insert secret then ingress w/ tls": {
			objs: []interface{}{
				sec1,
				i3,
			},
			want: []Vertex{
				&VirtualHost{
					Port: 80,
					host: "kuard.example.com",
					routes: routemap(
						route("/", i3),
					),
				},
				&SecureVirtualHost{
					Port:            443,
					MinProtoVersion: auth.TlsParameters_TLSv1_1,
					host:            "kuard.example.com",
					routes: routemap(
						route("/", i3),
					),
					secret: &Secret{
						object: sec1,
					},
				},
			},
		},
		"insert ingress w/ tls then secret": {
			objs: []interface{}{
				i3,
				sec1,
			},
			want: []Vertex{
				&VirtualHost{
					Port: 80,
					host: "kuard.example.com",
					routes: routemap(
						route("/", i3),
					),
				},
				&SecureVirtualHost{
					Port:            443,
					MinProtoVersion: auth.TlsParameters_TLSv1_1,
					host:            "kuard.example.com",
					routes: routemap(
						route("/", i3),
					),
					secret: &Secret{
						object: sec1,
					},
				},
			},
		},
		"insert ingress w/ two vhosts": {
			objs: []interface{}{
				i6,
			},
			want: []Vertex{
				&VirtualHost{
					Port: 80,
					host: "a.example.com",
					routes: routemap(
						route("/", i6),
					),
				},
				&VirtualHost{
					Port: 80,
					host: "b.example.com",
					routes: routemap(
						route("/", i6),
					),
				},
			},
		},
		"insert ingress w/ two vhosts then matching service": {
			objs: []interface{}{
				i6,
				s1,
			},
			want: []Vertex{
				&VirtualHost{
					Port: 80,
					host: "a.example.com",
					routes: routemap(
						route("/", i6, servicemap(
							&Service{
								Object:      s1,
								ServicePort: &s1.Spec.Ports[0],
							},
						)),
					),
				},
				&VirtualHost{
					Port: 80,
					host: "b.example.com",
					routes: routemap(
						route("/", i6, servicemap(
							&Service{
								Object:      s1,
								ServicePort: &s1.Spec.Ports[0],
							},
						)),
					),
				},
			},
		},
		"insert service then ingress w/ two vhosts": {
			objs: []interface{}{
				s1,
				i6,
			},
			want: []Vertex{
				&VirtualHost{
					Port: 80,
					host: "a.example.com",
					routes: routemap(
						route("/", i6, servicemap(
							&Service{
								Object:      s1,
								ServicePort: &s1.Spec.Ports[0],
							},
						)),
					),
				},
				&VirtualHost{
					Port: 80,
					host: "b.example.com",
					routes: routemap(
						route("/", i6, servicemap(
							&Service{
								Object:      s1,
								ServicePort: &s1.Spec.Ports[0],
							},
						)),
					),
				},
			},
		},
		"insert ingress w/ two vhosts then service then secret": {
			objs: []interface{}{
				i6,
				s1,
				sec1,
			},
			want: []Vertex{
				&VirtualHost{
					Port: 80,
					host: "a.example.com",
					routes: routemap(
						route("/", i6, servicemap(
							&Service{
								Object:      s1,
								ServicePort: &s1.Spec.Ports[0],
							},
						)),
					),
				},
				&VirtualHost{
					Port: 80,
					host: "b.example.com",
					routes: routemap(
						route("/", i6, servicemap(
							&Service{
								Object:      s1,
								ServicePort: &s1.Spec.Ports[0],
							},
						)),
					),
				}, &SecureVirtualHost{
					Port:            443,
					MinProtoVersion: auth.TlsParameters_TLSv1_1,
					host:            "b.example.com",
					routes: routemap(
						route("/", i6, servicemap(
							&Service{
								Object:      s1,
								ServicePort: &s1.Spec.Ports[0],
							},
						)),
					),
					secret: &Secret{
						object: sec1,
					},
				},
			},
		},
		"insert service then secret then ingress w/ two vhosts": {
			objs: []interface{}{
				s1,
				sec1,
				i6,
			},
			want: []Vertex{
				&VirtualHost{
					Port: 80,
					host: "a.example.com",
					routes: routemap(
						route("/", i6, servicemap(
							&Service{
								Object:      s1,
								ServicePort: &s1.Spec.Ports[0],
							},
						)),
					),
				}, &VirtualHost{
					Port: 80,
					host: "b.example.com",
					routes: routemap(
						route("/", i6, servicemap(
							&Service{
								Object:      s1,
								ServicePort: &s1.Spec.Ports[0],
							},
						)),
					),
				}, &SecureVirtualHost{
					Port:            443,
					MinProtoVersion: auth.TlsParameters_TLSv1_1,
					host:            "b.example.com",
					routes: routemap(
						route("/", i6, servicemap(
							&Service{
								Object:      s1,
								ServicePort: &s1.Spec.Ports[0],
							},
						)),
					),
					secret: &Secret{
						object: sec1,
					},
				},
			},
		},
		"insert ingress w/ two paths": {
			objs: []interface{}{
				i7,
			},
			want: []Vertex{
				&VirtualHost{
					Port: 80,
					host: "b.example.com",
					routes: routemap(
						route("/", i7),
						route("/kuarder", i7),
					),
				}},
		},
		"insert ingress w/ two paths then services": {
			objs: []interface{}{
				i7,
				s2,
				s1,
			},
			want: []Vertex{
				&VirtualHost{
					Port: 80,
					host: "b.example.com",
					routes: routemap(
						route("/", i7, servicemap(
							&Service{
								Object:      s1,
								ServicePort: &s1.Spec.Ports[0],
							},
						)),
						route("/kuarder", i7, servicemap(
							&Service{
								Object:      s2,
								ServicePort: &s1.Spec.Ports[0],
							},
						)),
					),
				},
			},
		},
		"insert two services then ingress w/ two ingress rules": {
			objs: []interface{}{
				s1, s2, i8,
			},
			want: []Vertex{
				&VirtualHost{
					Port: 80,
					host: "b.example.com",
					routes: routemap(
						route("/", i8, servicemap(
							&Service{
								Object:      s1,
								ServicePort: &s1.Spec.Ports[0],
							},
						)),
						route("/kuarder", i8, servicemap(
							&Service{
								Object:      s2,
								ServicePort: &s2.Spec.Ports[0],
							},
						)),
					),
				},
			},
		},
		"insert ingress w/ two paths httpAllowed: false": {
			objs: []interface{}{
				i9,
			},
			want: []Vertex{},
		},
		"insert ingress w/ two paths httpAllowed: false then tls and service": {
			objs: []interface{}{
				i9,
				sec1,
				s1, s2,
			},
			want: []Vertex{
				&SecureVirtualHost{
					Port:            443,
					MinProtoVersion: auth.TlsParameters_TLSv1_1,
					host:            "b.example.com",
					routes: routemap(
						route("/", i9, servicemap(
							&Service{
								Object:      s1,
								ServicePort: &s1.Spec.Ports[0],
							},
						)),
						route("/kuarder", i9, servicemap(
							&Service{
								Object:      s2,
								ServicePort: &s2.Spec.Ports[0],
							},
						)),
					),
					secret: &Secret{
						object: sec1,
					},
				},
			},
		},
		"insert default ingress httpAllowed: false": {
			objs: []interface{}{
				i1a,
			},
			want: []Vertex{},
		},
		"insert default ingress httpAllowed: false then tls and service": {
			objs: []interface{}{
				i1a, sec1, s1,
			},
			want: []Vertex{}, // default ingress cannot be tls
		},
		"insert ingress w/ two vhosts httpAllowed: false": {
			objs: []interface{}{
				i6a,
			},
			want: []Vertex{},
		},
		"insert ingress w/ two vhosts httpAllowed: false then tls and service": {
			objs: []interface{}{
				i6a, sec1, s1,
			},
			want: []Vertex{
				&SecureVirtualHost{
					Port:            443,
					MinProtoVersion: auth.TlsParameters_TLSv1_1,
					host:            "b.example.com",
					routes: routemap(
						route("/", i6a, servicemap(
							&Service{
								Object:      s1,
								ServicePort: &s1.Spec.Ports[0],
							},
						)),
					),
					secret: &Secret{
						object: sec1,
					},
				},
			},
		},
		"insert ingress w/ force-ssl-redirect: true": {
			objs: []interface{}{
				i6b, sec1, s1,
			},
			want: []Vertex{
				&VirtualHost{
					Port: 80,
					host: "b.example.com",
					routes: routemap(
						&Route{
							path:   "/",
							Object: i6b,
							services: servicemap(
								&Service{
									Object:      s1,
									ServicePort: &s1.Spec.Ports[0],
								},
							),
							HTTPSUpgrade: true,
						},
					),
				},
				&SecureVirtualHost{
					Port:            443,
					MinProtoVersion: auth.TlsParameters_TLSv1_1,
					host:            "b.example.com",
					routes: routemap(
						&Route{
							path:   "/",
							Object: i6b,
							services: servicemap(
								&Service{
									Object:      s1,
									ServicePort: &s1.Spec.Ports[0],
								},
							),
							HTTPSUpgrade: true,
						},
					),
					secret: &Secret{
						object: sec1,
					},
				}},
		},

		"insert ingressroute": {
			objs: []interface{}{
				ir1,
			},
			want: []Vertex{
				&VirtualHost{
					Port: 80,
					host: "example.com",
					routes: routemap(
						route("/", ir1),
					),
				}},
		},
		"insert ingressroute with websocket route": {
			objs: []interface{}{
				ir6, s1,
			},
			want: []Vertex{
				&VirtualHost{
					Port: 80,
					host: "example.com",
					routes: routemap(
						route("/", ir6, servicemap(
							&Service{
								Object:      s1,
								ServicePort: &s1.Spec.Ports[0],
							},
						)),
						&Route{
							path:   "/websocket",
							Object: ir6,
							services: servicemap(
								&Service{
									Object:      s1,
									ServicePort: &s1.Spec.Ports[0],
								},
							),
							Websocket: true,
						},
					),
				}},
		},
		"insert ingressroute and service": {
			objs: []interface{}{
				ir1, s1,
			},
			want: []Vertex{
				&VirtualHost{
					Port: 80,
					host: "example.com",
					routes: routemap(
						route("/", ir1, servicemap(
							&Service{
								Object:      s1,
								ServicePort: &s1.Spec.Ports[0],
							},
						)),
					),
				}},
		},
		"insert ingressroute without tls version": {
			objs: []interface{}{
				ir6, s1, sec1,
			},
			want: []Vertex{
				&VirtualHost{
					Port: 80,
					host: "foo.com",
					routes: routemap(
						route("/", ir6, servicemap(
							&Service{
								Object:      s1,
								ServicePort: &s1.Spec.Ports[0],
							},
						)),
					),
				},
				&SecureVirtualHost{
					Port:            443,
					MinProtoVersion: auth.TlsParameters_TLSv1_1,
					host:            "foo.com",
					routes: routemap(
						route("/", ir6, servicemap(
							&Service{
								Object:      s1,
								ServicePort: &s1.Spec.Ports[0],
							},
						)),
					),
					secret: &Secret{
						object: sec1,
					},
				}},
		},
		"insert ingressroute with tls version 1.2": {
			objs: []interface{}{
				ir7, s1, sec1,
			},
			want: []Vertex{
				&VirtualHost{
					Port: 80,
					host: "foo.com",
					routes: routemap(
						route("/", ir7, servicemap(
							&Service{
								Object:      s1,
								ServicePort: &s1.Spec.Ports[0],
							},
						)),
					),
				},
				&SecureVirtualHost{
					Port:            443,
					MinProtoVersion: auth.TlsParameters_TLSv1_2,
					host:            "foo.com",
					routes: routemap(
						route("/", ir7, servicemap(
							&Service{
								Object:      s1,
								ServicePort: &s1.Spec.Ports[0],
							},
						)),
					),
					secret: &Secret{
						object: sec1,
					},
				}},
		},
		"insert ingressroute with tls version 1.3": {
			objs: []interface{}{
				ir8, s1, sec1,
			},
			want: []Vertex{
				&VirtualHost{
					Port: 80,
					host: "foo.com",
					routes: routemap(
						route("/", ir8, servicemap(
							&Service{
								Object:      s1,
								ServicePort: &s1.Spec.Ports[0],
							},
						)),
					),
				},
				&SecureVirtualHost{
					Port:            443,
					MinProtoVersion: auth.TlsParameters_TLSv1_3,
					host:            "foo.com",
					routes: routemap(
						route("/", ir8, servicemap(
							&Service{
								Object:      s1,
								ServicePort: &s1.Spec.Ports[0],
							},
						)),
					),
					secret: &Secret{
						object: sec1,
					},
				}},
		},
		"insert ingressroute with invalid tls version": {
			objs: []interface{}{
				ir9, s1, sec1,
			},
			want: []Vertex{
				&VirtualHost{
					Port: 80,
					host: "foo.com",
					routes: routemap(
						route("/", ir9, servicemap(
							&Service{
								Object:      s1,
								ServicePort: &s1.Spec.Ports[0],
							},
						)),
					),
				},
				&SecureVirtualHost{
					Port:            443,
					MinProtoVersion: auth.TlsParameters_TLSv1_1,
					host:            "foo.com",
					routes: routemap(
						route("/", ir9, servicemap(
							&Service{
								Object:      s1,
								ServicePort: &s1.Spec.Ports[0],
							},
						)),
					),
					secret: &Secret{
						object: sec1,
					},
				}},
		},
		"insert ingressroute referencing two backends, one missing": {
			objs: []interface{}{
				ir2, s2,
			},
			want: []Vertex{
				&VirtualHost{
					Port: 80,
					host: "example.com",
					routes: routemap(
						route("/", ir2, servicemap(
							&Service{
								Object:      s2,
								ServicePort: &s2.Spec.Ports[0],
							},
						)),
					),
				}},
		},
		"insert ingressroute referencing two backends": {
			objs: []interface{}{
				ir2, s1, s2,
			},
			want: []Vertex{
				&VirtualHost{
					Port: 80,
					host: "example.com",
					routes: routemap(
						route("/", ir2, servicemap(
							&Service{
								Object:      s1,
								ServicePort: &s1.Spec.Ports[0],
							},
							&Service{
								Object:      s2,
								ServicePort: &s2.Spec.Ports[0],
							},
						)),
					),
				}},
		},
		"insert ingress w/ tls min proto annotation": {
			objs: []interface{}{
				i10,
				sec1,
				s1,
			},
			want: []Vertex{
				&VirtualHost{
					Port: 80,
					host: "b.example.com",
					routes: routemap(
						route("/", i10, servicemap(
							&Service{
								Object:      s1,
								ServicePort: &s1.Spec.Ports[0],
							},
						)),
					),
				},
				&SecureVirtualHost{
					Port:            443,
					MinProtoVersion: auth.TlsParameters_TLSv1_3,
					host:            "b.example.com",
					routes: routemap(
						route("/", i10, servicemap(
							&Service{
								Object:      s1,
								ServicePort: &s1.Spec.Ports[0],
							},
						)),
					),
					secret: &Secret{
						object: sec1,
					},
				},
			},
		},
		"insert ingress w/ websocket route annotation": {
			objs: []interface{}{
				i11,
				s1,
			},
			want: []Vertex{
				&VirtualHost{
					Port: 80,
					host: "*",
					routes: routemap(
						route("/", i11, servicemap(
							&Service{
								Object:      s1,
								ServicePort: &s1.Spec.Ports[0],
							},
						)),
						&Route{
							path:   "/ws1",
							Object: i11,
							services: servicemap(
								&Service{
									Object:      s1,
									ServicePort: &s1.Spec.Ports[0],
								},
							),
							Websocket: true,
						},
					),
				},
			},
		},
		"insert ingress w/ invalid timeout annotation": {
			objs: []interface{}{
				i12a,
				s1,
			},
			want: []Vertex{
				&VirtualHost{
					Port: 80,
					host: "*",
					routes: routemap(
						&Route{
							path:   "/",
							Object: i12a,
							services: servicemap(
								&Service{
									Object:      s1,
									ServicePort: &s1.Spec.Ports[0],
								},
							),
							Timeout: -1, // invalid timeout equals infinity ¯\_(ツ)_/¯.
						},
					),
				},
			},
		},
		"insert ingress w/ valid timeout annotation": {
			objs: []interface{}{
				i12b,
				s1,
			},
			want: []Vertex{
				&VirtualHost{
					Port: 80,
					host: "*",
					routes: routemap(
						&Route{
							path:   "/",
							Object: i12b,
							services: servicemap(
								&Service{
									Object:      s1,
									ServicePort: &s1.Spec.Ports[0],
								},
							),
							Timeout: 90 * time.Second,
						},
					),
				},
			},
		},
		"insert ingress w/ infinite timeout annotation": {
			objs: []interface{}{
				i12c,
				s1,
			},
			want: []Vertex{
				&VirtualHost{
					Port: 80,
					host: "*",
					routes: routemap(
						&Route{
							path:   "/",
							Object: i12c,
							services: servicemap(
								&Service{
									Object:      s1,
									ServicePort: &s1.Spec.Ports[0],
								},
							),
							Timeout: -1,
						},
					),
				},
			},
		},
		"insert root ingress route and delegate ingress route": {
			objs: []interface{}{
				ir5, s4, ir4, s5, ir3,
			},
			want: []Vertex{
				&VirtualHost{
					Port: 80,
					host: "example.com",
					routes: routemap(
						route("/blog", ir4, servicemap(
							&Service{
								Object:      s4,
								ServicePort: &s4.Spec.Ports[0],
							},
						)),
						route("/blog/admin", ir5, servicemap(
							&Service{
								Object:      s5,
								ServicePort: &s5.Spec.Ports[0],
							},
						)),
					),
				},
			},
		},
		"insert ingress overlay": {
			objs: []interface{}{
				i13a, i13b, sec13, s13a, s13b,
			},
			want: []Vertex{
				&VirtualHost{
					Port: 80,
					host: "example.com",
					routes: routemap(
						&Route{
							path:   "/",
							Object: i13a,
							services: servicemap(
								&Service{
									Object:      s13a,
									ServicePort: &s13a.Spec.Ports[0],
								},
							),
							HTTPSUpgrade: true,
						},
						route("/.well-known/acme-challenge/gVJl5NWL2owUqZekjHkt_bo3OHYC2XNDURRRgLI5JTk", i13b, servicemap(
							&Service{
								Object:      s13b,
								ServicePort: &s13b.Spec.Ports[0],
							},
						)),
					),
				},
				&SecureVirtualHost{
					Port:            443,
					MinProtoVersion: auth.TlsParameters_TLSv1_1,
					host:            "example.com",
					routes: routemap(
						&Route{
							path:   "/",
							Object: i13a,
							services: servicemap(
								&Service{
									Object:      s13a,
									ServicePort: &s13a.Spec.Ports[0],
								},
							),
							HTTPSUpgrade: true,
						},
						route("/.well-known/acme-challenge/gVJl5NWL2owUqZekjHkt_bo3OHYC2XNDURRRgLI5JTk", i13b, servicemap(
							&Service{
								Object:      s13b,
								ServicePort: &s13b.Spec.Ports[0],
							},
						)),
					),
					secret: &Secret{
						object: sec13,
					},
				},
			},
		},
		"h2c service annotation": {
			objs: []interface{}{
				i3a, s3a,
			},
			want: []Vertex{
				&VirtualHost{
					Port: 80,
					host: "*",
					routes: routemap(
						route("/", i3a, servicemap(
							&Service{
								Object:      s3a,
								Protocol:    "h2c",
								ServicePort: &s3a.Spec.Ports[0],
							},
						)),
					),
				},
			},
		},
		"h2 service annotation": {
			objs: []interface{}{
				i3a, s3b,
			},
			want: []Vertex{
				&VirtualHost{
					Port: 80,
					host: "*",
					routes: routemap(
						route("/", i3a, servicemap(
							&Service{
								Object:      s3b,
								Protocol:    "h2",
								ServicePort: &s3b.Spec.Ports[0],
							},
						)),
					),
				},
			},
		},
		"insert ingress then service w/ upstream annotations": {
			objs: []interface{}{
				i1,
				s1b,
			},
			want: []Vertex{
				&VirtualHost{
					Port: 80,
					host: "*",
					routes: routemap(
						route("/", i1, servicemap(
							&Service{
								Object:             s1b,
								ServicePort:        &s1b.Spec.Ports[0],
								MaxConnections:     9000,
								MaxPendingRequests: 4096,
								MaxRequests:        404,
								MaxRetries:         7,
							},
						)),
					),
				},
			},
		},
	}

	for name, tc := range tests {
		t.Run(name, func(t *testing.T) {
			var b Builder
			for _, o := range tc.objs {
				b.Insert(o)
			}
			dag := b.Compute()

			got := make(map[hostport]Vertex)
			dag.Visit(func(v Vertex) {
				switch v := v.(type) {
				case *VirtualHost:
					got[hostport{host: v.FQDN(), port: v.Port}] = v
				case *SecureVirtualHost:
					got[hostport{host: v.FQDN(), port: v.Port}] = v
				}
			})

			want := make(map[hostport]Vertex)
			for _, v := range tc.want {
				switch v := v.(type) {
				case *VirtualHost:
					want[hostport{host: v.FQDN(), port: v.Port}] = v
				case *SecureVirtualHost:
					want[hostport{host: v.FQDN(), port: v.Port}] = v
				}
			}

			if !reflect.DeepEqual(want, got) {
				t.Fatal("expected:\n", want, "\ngot:\n", got)
			}
		})
	}
}

type hostport struct {
	host string
	port int
}

func TestDAGRemove(t *testing.T) {
	// The DAG is senstive to ordering, removing an ingress, then a service,
	// has a different effect than removing a sevice, then an ingress.

	i1 := &v1beta1.Ingress{
		ObjectMeta: metav1.ObjectMeta{
			Name:      "kuard",
			Namespace: "default",
		},
		Spec: v1beta1.IngressSpec{
			Backend: backend("kuard", intstr.FromInt(8080))},
	}
	// i2 is functionally identical to i1
	i2 := &v1beta1.Ingress{
		ObjectMeta: metav1.ObjectMeta{
			Name:      "kuard",
			Namespace: "default",
		},
		Spec: v1beta1.IngressSpec{
			Rules: []v1beta1.IngressRule{{
				IngressRuleValue: ingressrulevalue(backend("kuard", intstr.FromInt(8080))),
			}},
		},
	}
	// i3 is similar to i2 but includes a hostname on the ingress rule
	i3 := &v1beta1.Ingress{
		ObjectMeta: metav1.ObjectMeta{
			Name:      "kuard",
			Namespace: "default",
		},
		Spec: v1beta1.IngressSpec{
			TLS: []v1beta1.IngressTLS{{
				Hosts:      []string{"kuard.example.com"},
				SecretName: "secret",
			}},
			Rules: []v1beta1.IngressRule{{
				Host:             "kuard.example.com",
				IngressRuleValue: ingressrulevalue(backend("kuard", intstr.FromInt(8080))),
			}},
		},
	}
	// i5 is functionally identical to i2
	i5 := &v1beta1.Ingress{
		ObjectMeta: metav1.ObjectMeta{
			Name:      "kuard",
			Namespace: "default",
		},
		Spec: v1beta1.IngressSpec{
			Rules: []v1beta1.IngressRule{{
				IngressRuleValue: ingressrulevalue(backend("kuard", intstr.FromString("http"))),
			}},
		},
	}
	// i6 contains two named vhosts which point to the same sevice
	// one of those has TLS
	i6 := &v1beta1.Ingress{
		ObjectMeta: metav1.ObjectMeta{
			Name:      "two-vhosts",
			Namespace: "default",
		},
		Spec: v1beta1.IngressSpec{
			TLS: []v1beta1.IngressTLS{{
				Hosts:      []string{"b.example.com"},
				SecretName: "secret",
			}},
			Rules: []v1beta1.IngressRule{{
				Host:             "a.example.com",
				IngressRuleValue: ingressrulevalue(backend("kuard", intstr.FromInt(8080))),
			}, {
				Host:             "b.example.com",
				IngressRuleValue: ingressrulevalue(backend("kuard", intstr.FromString("http"))),
			}},
		},
	}
	// i7 contains a single vhost with two paths
	i7 := &v1beta1.Ingress{
		ObjectMeta: metav1.ObjectMeta{
			Name:      "two-paths",
			Namespace: "default",
		},
		Spec: v1beta1.IngressSpec{
			TLS: []v1beta1.IngressTLS{{
				Hosts:      []string{"b.example.com"},
				SecretName: "secret",
			}},
			Rules: []v1beta1.IngressRule{{
				Host: "b.example.com",
				IngressRuleValue: v1beta1.IngressRuleValue{
					HTTP: &v1beta1.HTTPIngressRuleValue{
						Paths: []v1beta1.HTTPIngressPath{{
							Backend: v1beta1.IngressBackend{
								ServiceName: "kuard",
								ServicePort: intstr.FromString("http"),
							},
						}, {
							Path: "/kuarder",
							Backend: v1beta1.IngressBackend{
								ServiceName: "kuarder",
								ServicePort: intstr.FromInt(8080),
							},
						}},
					},
				},
			}},
		},
	}

	ir1 := &ingressroutev1.IngressRoute{
		ObjectMeta: metav1.ObjectMeta{
			Name:      "kuard",
			Namespace: "default",
		},
		Spec: ingressroutev1.IngressRouteSpec{
			VirtualHost: &ingressroutev1.VirtualHost{
				Fqdn: "kuard.example.com",
			},
			Routes: []ingressroutev1.Route{{
				Match:    "/",
				Services: []ingressroutev1.Service{{Name: "kuard", Port: 8080}},
			}},
		},
	}

	// ir2 is similar to ir1, but it contains two backend services
	ir2 := &ingressroutev1.IngressRoute{
		ObjectMeta: metav1.ObjectMeta{
			Name:      "kuard",
			Namespace: "default",
		},
		Spec: ingressroutev1.IngressRouteSpec{
			VirtualHost: &ingressroutev1.VirtualHost{
				Fqdn: "kuard.example.com",
			},
			Routes: []ingressroutev1.Route{{
				Match:    "/",
				Services: []ingressroutev1.Service{{Name: "kuard", Port: 8080}, {Name: "nginx", Port: 80}},
			}},
		},
	}

	// ir3 is similar to ir1, but it contains TLS configuration
	ir3 := &ingressroutev1.IngressRoute{
		ObjectMeta: metav1.ObjectMeta{
			Name:      "kuard",
			Namespace: "default",
		},
		Spec: ingressroutev1.IngressRouteSpec{
			VirtualHost: &ingressroutev1.VirtualHost{
				Fqdn: "kuard.example.com",
				TLS: &ingressroutev1.TLS{
					SecretName: "secret",
				},
			},
			Routes: []ingressroutev1.Route{{
				Match:    "/",
				Services: []ingressroutev1.Service{{Name: "kuard", Port: 8080}},
			}},
		},
	}

	// ir4 contains two vhosts which point to the same service
	ir4 := &ingressroutev1.IngressRoute{
		ObjectMeta: metav1.ObjectMeta{
			Name:      "two-vhosts",
			Namespace: "default",
		},
		Spec: ingressroutev1.IngressRouteSpec{
			VirtualHost: &ingressroutev1.VirtualHost{
				Fqdn:    "b.example.com",
				Aliases: []string{"a.example.com"},
			},
			Routes: []ingressroutev1.Route{{
				Match:    "/",
				Services: []ingressroutev1.Service{{Name: "kuard", Port: 8080}},
			}},
		},
	}

	// ir5 contains a single vhost with two paths
	ir5 := &ingressroutev1.IngressRoute{
		ObjectMeta: metav1.ObjectMeta{
			Name:      "two-paths",
			Namespace: "default",
		},
		Spec: ingressroutev1.IngressRouteSpec{
			VirtualHost: &ingressroutev1.VirtualHost{
				Fqdn: "b.example.com",
			},
			Routes: []ingressroutev1.Route{{
				Match:    "/",
				Services: []ingressroutev1.Service{{Name: "kuard", Port: 8080}},
			}, {
				Match:    "/kuarder",
				Services: []ingressroutev1.Service{{Name: "kuarder", Port: 8080}},
			}},
		},
	}

	// ir6 contains a single vhost that delegates to ir7
	ir6 := &ingressroutev1.IngressRoute{
		ObjectMeta: metav1.ObjectMeta{
			Name:      "delegate",
			Namespace: "default",
		},
		Spec: ingressroutev1.IngressRouteSpec{
			VirtualHost: &ingressroutev1.VirtualHost{
				Fqdn: "b.example.com",
			},
			Routes: []ingressroutev1.Route{{
				Match:    "/",
				Delegate: ingressroutev1.Delegate{Name: "delegated"},
			}},
		},
	}

	// ir7 is a delegated ingressroute with a single route pointing to s1
	ir7 := &ingressroutev1.IngressRoute{
		ObjectMeta: metav1.ObjectMeta{
			Name:      "delegated",
			Namespace: "default",
		},
		Spec: ingressroutev1.IngressRouteSpec{
			Routes: []ingressroutev1.Route{{
				Match:    "/",
				Services: []ingressroutev1.Service{{Name: "kuard", Port: 8080}},
			}},
		},
	}

	s1 := &v1.Service{
		ObjectMeta: metav1.ObjectMeta{
			Name:      "kuard",
			Namespace: "default",
		},
		Spec: v1.ServiceSpec{
			Ports: []v1.ServicePort{{
				Name:       "http",
				Protocol:   "TCP",
				Port:       8080,
				TargetPort: intstr.FromInt(8080),
			}},
		},
	}
	// s2 is like s1 but with a different name
	s2 := &v1.Service{
		ObjectMeta: metav1.ObjectMeta{
			Name:      "kuarder",
			Namespace: "default",
		},
		Spec: v1.ServiceSpec{
			Ports: []v1.ServicePort{{
				Name:       "http",
				Protocol:   "TCP",
				Port:       8080,
				TargetPort: intstr.FromInt(8080),
			}},
		},
	}

	sec1 := &v1.Secret{
		ObjectMeta: metav1.ObjectMeta{
			Name:      "secret",
			Namespace: "default",
		},
		Data: secretdata("certificate", "key"),
	}

	tests := map[string]struct {
		insert []interface{}
		remove []interface{}
		want   []Vertex
	}{
		"remove ingress w/ default backend": {
			insert: []interface{}{
				i1,
			},
			remove: []interface{}{
				i1,
			},
			want: []Vertex{},
		},
		"remove ingress w/ single unnamed backend": {
			insert: []interface{}{
				i2,
			},
			remove: []interface{}{
				i2,
			},
			want: []Vertex{},
		},
		"insert ingress w/ host name and single backend": {
			insert: []interface{}{
				i3,
			},
			want: []Vertex{
				&VirtualHost{
					Port: 80,
					host: "kuard.example.com",
					routes: routemap(
						route("/", i3),
					),
				}},
		},
		"remove ingress w/ default backend leaving matching service": {
			insert: []interface{}{
				i1,
				s1,
			},
			remove: []interface{}{
				i1,
			},
			want: []Vertex{},
		},
		"remove service leaving ingress w/ default backend": {
			insert: []interface{}{
				s1,
				i1,
			},
			remove: []interface{}{
				s1,
			},
			want: []Vertex{
				&VirtualHost{
					Port: 80,
					host: "*",
					routes: routemap(
						route("/", i1),
					),
				}},
		},
		"remove non matching service leaving ingress w/ default backend": {
			insert: []interface{}{
				i1,
				s2,
			},
			remove: []interface{}{
				s2,
			},
			want: []Vertex{
				&VirtualHost{
					Port: 80,
					host: "*",
					routes: routemap(
						route("/", i1),
					),
				}},
		},
		"remove ingress w/ default backend leaving non matching service": {
			insert: []interface{}{
				s2,
				i1,
			},
			remove: []interface{}{
				i1,
			},
			want: []Vertex{},
		},
		"remove service w/ named service port leaving ingress w/ single unnamed backend": {
			insert: []interface{}{
				i5,
				s1,
			},
			remove: []interface{}{
				s1,
			},
			want: []Vertex{
				&VirtualHost{
					Port: 80,
					host: "*",
					routes: routemap(
						route("/", i5),
					),
				}},
		},
		"remove secret leaving ingress w/ tls": {
			insert: []interface{}{
				sec1,
				i3,
			},
			remove: []interface{}{
				sec1,
			},
			want: []Vertex{
				&VirtualHost{
					Port: 80,
					host: "kuard.example.com",
					routes: routemap(
						route("/", i3),
					),
				}},
		},
		"remove ingress w/ two vhosts": {
			insert: []interface{}{
				i6,
			},
			remove: []interface{}{
				i6,
			},
			want: []Vertex{},
		},
		"remove service leaving ingress w/ two vhosts": {
			insert: []interface{}{
				i6,
				s1,
			},
			remove: []interface{}{
				s1,
			},
			want: []Vertex{
				&VirtualHost{
					Port: 80,
					host: "a.example.com",
					routes: routemap(
						route("/", i6),
					),
				},
				&VirtualHost{
					Port: 80,
					host: "b.example.com",
					routes: routemap(
						route("/", i6),
					),
				}},
		},
		"remove secret from ingress w/ two vhosts and service": {
			insert: []interface{}{
				i6,
				s1,
				sec1,
			},
			remove: []interface{}{
				sec1,
			},
			want: []Vertex{
				&VirtualHost{
					Port: 80,
					host: "a.example.com",
					routes: routemap(
						route("/", i6, servicemap(
							&Service{
								Object:      s1,
								ServicePort: &s1.Spec.Ports[0],
							},
						)),
					),
				}, &VirtualHost{
					Port: 80,
					host: "b.example.com",
					routes: routemap(
						route("/", i6, servicemap(
							&Service{
								Object:      s1,
								ServicePort: &s1.Spec.Ports[0],
							},
						)),
					),
				}},
		},
		"remove service from ingress w/ two vhosts and secret": {
			insert: []interface{}{
				s1,
				sec1,
				i6,
			},
			remove: []interface{}{
				s1,
			},
			want: []Vertex{
				&VirtualHost{
					Port: 80,
					host: "a.example.com",
					routes: routemap(
						route("/", i6),
					),
				},
				&VirtualHost{
					Port: 80,
					host: "b.example.com",
					routes: routemap(
						route("/", i6),
					),
				},
				&SecureVirtualHost{
					Port:            443,
					MinProtoVersion: auth.TlsParameters_TLSv1_1,
					host:            "b.example.com",
					routes: routemap(
						route("/", i6),
					),
					secret: &Secret{
						object: sec1,
					},
				}},
		},
		"remove service from ingress w/ two paths": {
			insert: []interface{}{
				i7,
				s2,
				s1,
			},
			remove: []interface{}{
				s2,
			},
			want: []Vertex{
				&VirtualHost{
					Port: 80,
					host: "b.example.com",
					routes: routemap(
						route("/", i7, servicemap(
							&Service{
								Object:      s1,
								ServicePort: &s1.Spec.Ports[0],
							},
						)),
						route("/kuarder", i7),
					),
				}},
		},
		"remove ingressroute w/ default backend": {
			insert: []interface{}{
				ir1,
			},
			remove: []interface{}{
				ir1,
			},
			want: []Vertex{},
		},
		"remove ingressroute w/ two backends": {
			insert: []interface{}{
				ir2,
			},
			remove: []interface{}{
				ir2,
			},
			want: []Vertex{},
		},
		"remove ingressroute w/ default backend leaving matching service": {
			insert: []interface{}{
				ir1,
				s1,
			},
			remove: []interface{}{
				ir1,
			},
			want: []Vertex{},
		},
		"remove service leaving ingressroute w/ default backend": {
			insert: []interface{}{
				s1,
				ir1,
			},
			remove: []interface{}{
				s1,
			},
			want: []Vertex{
				&VirtualHost{
					Port: 80,
					host: "kuard.example.com",
					routes: routemap(
						route("/", ir1),
					),
				}},
		},
		"remove non matching service leaving ingressroute w/ default backend": {
			insert: []interface{}{
				ir1,
				s2,
			},
			remove: []interface{}{
				s2,
			},
			want: []Vertex{
				&VirtualHost{
					Port: 80,
					host: "kuard.example.com",
					routes: routemap(
						route("/", ir1),
					),
				}},
		},
		"remove ingressroute w/ default backend leaving non matching service": {
			insert: []interface{}{
				s2,
				ir1,
			},
			remove: []interface{}{
				ir1,
			},
			want: []Vertex{},
		},
		"remove secret leaving ingressroute w/ tls": {
			insert: []interface{}{
				sec1,
				ir3,
			},
			remove: []interface{}{
				sec1,
			},
			want: []Vertex{
				&VirtualHost{
					Port: 80,
					host: "kuard.example.com",
					routes: routemap(
						route("/", ir3),
					),
				}},
		},
		"remove ingressroute w/ two vhosts": {
			insert: []interface{}{
				ir4,
			},
			remove: []interface{}{
				ir4,
			},
			want: []Vertex{},
		},
		"remove service from ingressroute w/ two paths": {
			insert: []interface{}{
				ir5,
				s2,
				s1,
			},
			remove: []interface{}{
				s2,
			},
			want: []Vertex{
				&VirtualHost{
					Port: 80,
					host: "b.example.com",
					routes: routemap(
						route("/", ir5, servicemap(
							&Service{
								Object:      s1,
								ServicePort: &s1.Spec.Ports[0],
							},
						)),
						route("/kuarder", ir5),
					),
				}},
		},
		"delegated ingressroute: remove parent ingressroute": {
			insert: []interface{}{
				ir6, ir7, s1,
			},
			remove: []interface{}{
				ir6,
			},
			want: []Vertex{},
		},
		"delegated ingressroute: remove child ingressroute": {
			insert: []interface{}{
				ir6, ir7, s1,
			},
			remove: []interface{}{
				ir7,
			},
			want: []Vertex{},
		},
		"delegated ingressroute: remove service that matches child ingressroute": {
			insert: []interface{}{
				ir6, ir7, s1,
			},
			remove: []interface{}{
				s1,
			},
			want: []Vertex{
				&VirtualHost{
					Port: 80,
					host: "b.example.com",
					routes: routemap(
						route("/", ir7),
					),
				},
			},
		},
	}

	for name, tc := range tests {
		t.Run(name, func(t *testing.T) {
			var b Builder
			for _, o := range tc.insert {
				b.Insert(o)
			}
			for _, o := range tc.remove {
				b.Remove(o)
			}
			dag := b.Compute()

			got := make(map[hostport]Vertex)
			dag.Visit(func(v Vertex) {
				switch v := v.(type) {
				case *VirtualHost:
					got[hostport{host: v.FQDN(), port: v.Port}] = v
				case *SecureVirtualHost:
					got[hostport{host: v.FQDN(), port: v.Port}] = v
				}
			})

			want := make(map[hostport]Vertex)
			for _, v := range tc.want {
				switch v := v.(type) {
				case *VirtualHost:
					want[hostport{host: v.FQDN(), port: v.Port}] = v
				case *SecureVirtualHost:
					want[hostport{host: v.FQDN(), port: v.Port}] = v
				}
			}

			if !reflect.DeepEqual(want, got) {
				t.Fatal("\nexpected:\n", want, "\ngot:\n", got)
			}

		})
	}
}

func (v *VirtualHost) String() string {
	return fmt.Sprintf("host: %v:%d {routes: %v}", v.FQDN(), v.Port, v.routes)
}

func (s *SecureVirtualHost) String() string {
	return fmt.Sprintf("secure host: %v:%d {routes: %v, secret: %v}", s.FQDN(), s.Port, s.routes, s.secret)
}

func (r *Route) String() string {
	return fmt.Sprintf("route: %q {services: %v, object: %p, upgrade: %v}", r.Prefix(), r.services, r.Object, r.HTTPSUpgrade)
}

func (s *Service) String() string {
	return fmt.Sprintf("service: %s/%s {serviceport: %v}", s.Object.Namespace, s.Object.Name, s.ServicePort)
}

func (s *Secret) String() string {
	return fmt.Sprintf("secret: %s/%s {object: %p}", s.object.Namespace, s.object.Name, s.object)
}

func backend(name string, port intstr.IntOrString) *v1beta1.IngressBackend {
	return &v1beta1.IngressBackend{
		ServiceName: name,
		ServicePort: port,
	}
}

func ingressrulevalue(backend *v1beta1.IngressBackend) v1beta1.IngressRuleValue {
	return v1beta1.IngressRuleValue{
		HTTP: &v1beta1.HTTPIngressRuleValue{
			Paths: []v1beta1.HTTPIngressPath{{
				Backend: *backend,
			}},
		},
	}
}

func secretdata(cert, key string) map[string][]byte {
	return map[string][]byte{
		v1.TLSCertKey:       []byte(cert),
		v1.TLSPrivateKeyKey: []byte(key),
	}
}

func TestServiceMapLookup(t *testing.T) {
	s1 := &v1.Service{
		ObjectMeta: metav1.ObjectMeta{
			Name:      "kuard",
			Namespace: "default",
		},
		Spec: v1.ServiceSpec{
			Ports: []v1.ServicePort{{
				Name:       "http",
				Protocol:   "TCP",
				Port:       8080,
				TargetPort: intstr.FromInt(8080),
			}},
		},
	}
	services := map[meta]*v1.Service{
		{name: "service1", namespace: "default"}: s1,
	}

	tests := map[string]struct {
		meta
		port intstr.IntOrString
		want *Service
	}{
		"lookup sevice by port number": {
			meta: meta{name: "service1", namespace: "default"},
			port: intstr.FromInt(8080),
			want: &Service{
				Object:      s1,
				ServicePort: &s1.Spec.Ports[0],
			},
		},
		"lookup service by port name": {
			meta: meta{name: "service1", namespace: "default"},
			port: intstr.FromString("http"),
			want: &Service{
				Object:      s1,
				ServicePort: &s1.Spec.Ports[0],
			},
		},
		"lookup service by port number (as string)": {
			meta: meta{name: "service1", namespace: "default"},
			port: intstr.Parse("8080"),
			want: &Service{
				Object:      s1,
				ServicePort: &s1.Spec.Ports[0],
			},
		},
		"lookup service by port number (from string)": {
			meta: meta{name: "service1", namespace: "default"},
			port: intstr.FromString("8080"),
			want: &Service{
				Object:      s1,
				ServicePort: &s1.Spec.Ports[0],
			},
		},
	}

	for name, tc := range tests {
		t.Run(name, func(t *testing.T) {
			sm := serviceMap{services: services}
			got := sm.lookup(tc.meta, tc.port)
			if !reflect.DeepEqual(tc.want, got) {
				t.Fatalf("expected:\n%+v\ngot:\n%+v", tc.want, got)
			}
		})
	}
}

func TestDAGIngressRouteCycle(t *testing.T) {
	ir1 := &ingressroutev1.IngressRoute{
		ObjectMeta: metav1.ObjectMeta{
			Namespace: "default",
			Name:      "example-com",
		},
		Spec: ingressroutev1.IngressRouteSpec{
			VirtualHost: &ingressroutev1.VirtualHost{
				Fqdn: "example.com",
			},
			Routes: []ingressroutev1.Route{{
				Match: "/finance",
				Delegate: ingressroutev1.Delegate{
					Name:      "finance-root",
					Namespace: "finance",
				},
			}},
		},
	}
	ir2 := &ingressroutev1.IngressRoute{
		ObjectMeta: metav1.ObjectMeta{
			Namespace: "finance",
			Name:      "finance-root",
		},
		Spec: ingressroutev1.IngressRouteSpec{
			Routes: []ingressroutev1.Route{{
				Match: "/finance",
				Services: []ingressroutev1.Service{{
					Name: "home",
					Port: 8080,
				}},
			}, {
				Match: "/finance/stocks",
				Delegate: ingressroutev1.Delegate{
					Name:      "example-com",
					Namespace: "default",
				},
			}},
		},
	}

	var b Builder
	b.Insert(ir2)
	b.Insert(ir1)
	dag := b.Compute()

	got := make(map[hostport]*VirtualHost)
	dag.Visit(func(v Vertex) {
		if v, ok := v.(*VirtualHost); ok {
			got[hostport{host: v.FQDN(), port: v.Port}] = v
		}
	})

	want := make(map[hostport]*VirtualHost)
	want[hostport{host: "example.com", port: 80}] = &VirtualHost{
		Port:   80,
		host:   "example.com",
		routes: routemap(&Route{path: "/finance", Object: ir2}),
	}

	if !reflect.DeepEqual(want, got) {
		t.Fatal("expected:\n", want, "\ngot:\n", got)
	}
}

func TestDAGIngressRouteCycleSelfEdge(t *testing.T) {
	ir1 := &ingressroutev1.IngressRoute{
		ObjectMeta: metav1.ObjectMeta{
			Namespace: "default",
			Name:      "example-com",
		},
		Spec: ingressroutev1.IngressRouteSpec{
			VirtualHost: &ingressroutev1.VirtualHost{
				Fqdn: "example.com",
			},
			Routes: []ingressroutev1.Route{{
				Match: "/finance",
				Delegate: ingressroutev1.Delegate{
					Name:      "example-com",
					Namespace: "default",
				},
			}},
		},
	}

	var b Builder
	b.Insert(ir1)
	dag := b.Compute()

	got := make(map[hostport]*VirtualHost)
	dag.Visit(func(v Vertex) {
		if v, ok := v.(*VirtualHost); ok {
			got[hostport{host: v.FQDN(), port: v.Port}] = v
		}
	})

	want := make(map[hostport]*VirtualHost)

	if !reflect.DeepEqual(want, got) {
		t.Fatal("expected:\n", want, "\ngot:\n", got)
	}
}

func TestDAGIngressRouteDelegatesToNonExistent(t *testing.T) {
	ir1 := &ingressroutev1.IngressRoute{
		ObjectMeta: metav1.ObjectMeta{
			Namespace: "default",
			Name:      "example-com",
		},
		Spec: ingressroutev1.IngressRouteSpec{
			VirtualHost: &ingressroutev1.VirtualHost{
				Fqdn: "example.com",
			},
			Routes: []ingressroutev1.Route{{
				Match: "/finance",
				Delegate: ingressroutev1.Delegate{
					Name:      "non-existent",
					Namespace: "non-existent",
				},
			}},
		},
	}

	var b Builder
	b.Insert(ir1)
	dag := b.Compute()

	got := make(map[hostport]*VirtualHost)
	dag.Visit(func(v Vertex) {
		if v, ok := v.(*VirtualHost); ok {
			got[hostport{host: v.FQDN(), port: v.Port}] = v
		}
	})

	want := make(map[hostport]*VirtualHost)

	if !reflect.DeepEqual(want, got) {
		t.Fatal("expected:\n", want, "\ngot:\n", got)
	}
}

func TestDAGIngressRouteDelegatePrefixDoesntMatch(t *testing.T) {
	ir1 := &ingressroutev1.IngressRoute{
		ObjectMeta: metav1.ObjectMeta{
			Namespace: "default",
			Name:      "example-com",
		},
		Spec: ingressroutev1.IngressRouteSpec{
			VirtualHost: &ingressroutev1.VirtualHost{
				Fqdn: "example.com",
			},
			Routes: []ingressroutev1.Route{{
				Match: "/finance",
				Delegate: ingressroutev1.Delegate{
					Name:      "finance-root",
					Namespace: "finance",
				},
			}},
		},
	}
	ir2 := &ingressroutev1.IngressRoute{
		ObjectMeta: metav1.ObjectMeta{
			Namespace: "finance",
			Name:      "finance-root",
		},
		Spec: ingressroutev1.IngressRouteSpec{
			Routes: []ingressroutev1.Route{{
				Match: "/prefixDoesntMatch",
				Services: []ingressroutev1.Service{{
					Name: "home",
				}},
			}},
		},
	}

	var b Builder
	b.Insert(ir2)
	b.Insert(ir1)
	dag := b.Compute()

	got := make(map[hostport]*VirtualHost)
	dag.Visit(func(v Vertex) {
		if v, ok := v.(*VirtualHost); ok {
			got[hostport{host: v.FQDN(), port: v.Port}] = v
		}
	})

	want := make(map[hostport]*VirtualHost)

	if !reflect.DeepEqual(want, got) {
		t.Fatal("expected:\n", want, "\ngot:\n", got)
	}
}
func TestDAGRootNamespaces(t *testing.T) {
	ir1 := &ingressroutev1.IngressRoute{
		ObjectMeta: metav1.ObjectMeta{
			Name:      "example-com",
			Namespace: "allowed1",
		},
		Spec: ingressroutev1.IngressRouteSpec{
			VirtualHost: &ingressroutev1.VirtualHost{
				Fqdn: "example.com",
			},
			Routes: []ingressroutev1.Route{{
				Match: "/",
				Services: []ingressroutev1.Service{{
					Name: "kuard",
					Port: 8080,
				}},
			}},
		},
	}

	// ir2 is like ir1, but in a different namespace
	ir2 := &ingressroutev1.IngressRoute{
		ObjectMeta: metav1.ObjectMeta{
			Name:      "example-com",
			Namespace: "allowed2",
		},
		Spec: ingressroutev1.IngressRouteSpec{
			VirtualHost: &ingressroutev1.VirtualHost{
				Fqdn: "example2.com",
			},
			Routes: []ingressroutev1.Route{{
				Match: "/",
				Services: []ingressroutev1.Service{{
					Name: "kuard",
					Port: 8080,
				}},
			}},
		},
	}

	tests := map[string]struct {
		rootNamespaces []string
		objs           []interface{}
		want           int
	}{
		"nil root namespaces": {
			objs: []interface{}{ir1},
			want: 1,
		},
		"empty root namespaces": {
			objs: []interface{}{ir1},
			want: 1,
		},
		"single root namespace with root ingressroute": {
			rootNamespaces: []string{"allowed1"},
			objs:           []interface{}{ir1},
			want:           1,
		},
		"multiple root namespaces, one with a root ingressroute": {
			rootNamespaces: []string{"foo", "allowed1", "bar"},
			objs:           []interface{}{ir1},
			want:           1,
		},
		"multiple root namespaces, each with a root ingressroute": {
			rootNamespaces: []string{"foo", "allowed1", "allowed2"},
			objs:           []interface{}{ir1, ir2},
			want:           2,
		},
		"root ingressroute defined outside single root namespaces": {
			rootNamespaces: []string{"foo"},
			objs:           []interface{}{ir1},
			want:           0,
		},
		"root ingressroute defined outside multiple root namespaces": {
			rootNamespaces: []string{"foo", "bar"},
			objs:           []interface{}{ir1},
			want:           0,
		},
		"two root ingressroutes, one inside root namespace, one outside": {
			rootNamespaces: []string{"foo", "allowed2"},
			objs:           []interface{}{ir1, ir2},
			want:           1,
		},
	}

	for name, tc := range tests {
		t.Run(name, func(t *testing.T) {
			var b Builder
			b.IngressRouteRootNamespaces = tc.rootNamespaces
			for _, o := range tc.objs {
				b.Insert(o)
			}
			dag := b.Compute()

			var count int
			dag.Visit(func(v Vertex) {
				if _, ok := v.(*VirtualHost); ok {
					count++
				}
			})

			if tc.want != count {
				t.Errorf("wanted %d vertices, but got %d", tc.want, count)
			}
		})
	}
}

func TestDAGIngressRouteDelegatePrefixMatchesStringPrefixButNotPathPrefix(t *testing.T) {
	ir1 := &ingressroutev1.IngressRoute{
		ObjectMeta: metav1.ObjectMeta{
			Namespace: "default",
			Name:      "example-com",
		},
		Spec: ingressroutev1.IngressRouteSpec{
			VirtualHost: &ingressroutev1.VirtualHost{
				Fqdn: "example.com",
			},
			Routes: []ingressroutev1.Route{{
				Match: "/foo",
				Delegate: ingressroutev1.Delegate{
					Name:      "finance-root",
					Namespace: "finance",
				},
			}},
		},
	}
	ir2 := &ingressroutev1.IngressRoute{
		ObjectMeta: metav1.ObjectMeta{
			Namespace: "finance",
			Name:      "finance-root",
		},
		Spec: ingressroutev1.IngressRouteSpec{
			Routes: []ingressroutev1.Route{{
				Match: "/foobar",
				Services: []ingressroutev1.Service{{
					Name: "home",
				}},
			}, {
				Match: "/foo/bar",
				Services: []ingressroutev1.Service{{
					Name: "home",
				}},
			}},
		},
	}

	var b Builder
	b.Insert(ir2)
	b.Insert(ir1)
	dag := b.Compute()

	got := make(map[hostport]*VirtualHost)
	dag.Visit(func(v Vertex) {
		if v, ok := v.(*VirtualHost); ok {
			got[hostport{host: v.FQDN(), port: v.Port}] = v
		}
	})

	want := make(map[hostport]*VirtualHost)

	if !reflect.DeepEqual(want, got) {
		t.Fatal("expected:\n", want, "\ngot:\n", got)
	}
}

func TestMatchesPathPrefix(t *testing.T) {
	tests := map[string]struct {
		path    string
		prefix  string
		matches bool
	}{
		"no path cannot match the prefix": {
			prefix:  "/foo",
			path:    "",
			matches: false,
		},
		"any path has the empty string as the prefix": {
			prefix:  "",
			path:    "/foo",
			matches: true,
		},
		"strict match": {
			prefix:  "/foo",
			path:    "/foo",
			matches: true,
		},
		"strict match with / at the end": {
			prefix:  "/foo/",
			path:    "/foo/",
			matches: true,
		},
		"no match": {
			prefix:  "/foo",
			path:    "/bar",
			matches: false,
		},
		"string prefix match should not match": {
			prefix:  "/foo",
			path:    "/foobar",
			matches: false,
		},
		"prefix match": {
			prefix:  "/foo",
			path:    "/foo/bar",
			matches: true,
		},
		"prefix match with trailing slash in prefix": {
			prefix:  "/foo/",
			path:    "/foo/bar",
			matches: true,
		},
		"prefix match with trailing slash in path": {
			prefix:  "/foo",
			path:    "/foo/bar/",
			matches: true,
		},
		"prefix match with trailing slashes": {
			prefix:  "/foo/",
			path:    "/foo/bar/",
			matches: true,
		},
		"prefix match two levels": {
			prefix:  "/foo/bar",
			path:    "/foo/bar",
			matches: true,
		},
		"prefix match two levels trailing slash in prefix": {
			prefix:  "/foo/bar/",
			path:    "/foo/bar",
			matches: true,
		},
		"prefix match two levels trailing slash in path": {
			prefix:  "/foo/bar",
			path:    "/foo/bar/",
			matches: true,
		},
		"no match two levels": {
			prefix:  "/foo/bar",
			path:    "/foo/baz",
			matches: false,
		},
	}

	for name, tc := range tests {
		t.Run(name, func(t *testing.T) {
			got := matchesPathPrefix(tc.path, tc.prefix)
			if got != tc.matches {
				t.Errorf("expected %v but got %v", tc.matches, got)
			}
		})
	}
}

func TestDAGIngressRouteStatus(t *testing.T) {
	// ir1 is a valid ingressroute
	ir1 := &ingressroutev1.IngressRoute{
		ObjectMeta: metav1.ObjectMeta{
			Namespace: "roots",
			Name:      "example",
		},
		Spec: ingressroutev1.IngressRouteSpec{
			VirtualHost: &ingressroutev1.VirtualHost{
				Fqdn: "example.com",
			},
			Routes: []ingressroutev1.Route{{
				Match: "/foo",
				Services: []ingressroutev1.Service{{
					Name: "home",
					Port: 8080,
				}},
			}, {
				Match: "/prefix",
				Delegate: ingressroutev1.Delegate{
					Name: "delegated",
				}},
			},
		},
	}

	// ir2 is invalid because it contains a service with negative port
	ir2 := &ingressroutev1.IngressRoute{
		ObjectMeta: metav1.ObjectMeta{
			Namespace: "roots",
			Name:      "example",
		},
		Spec: ingressroutev1.IngressRouteSpec{
			VirtualHost: &ingressroutev1.VirtualHost{
				Fqdn: "example.com",
			},
			Routes: []ingressroutev1.Route{{
				Match: "/foo",
				Services: []ingressroutev1.Service{{
					Name: "home",
					Port: -80,
				}},
			}},
		},
	}

	// ir3 is invalid because it lives outside the roots namespace
	ir3 := &ingressroutev1.IngressRoute{
		ObjectMeta: metav1.ObjectMeta{
			Namespace: "finance",
			Name:      "example",
		},
		Spec: ingressroutev1.IngressRouteSpec{
			VirtualHost: &ingressroutev1.VirtualHost{
				Fqdn: "example.com",
			},
			Routes: []ingressroutev1.Route{{
				Match: "/foobar",
				Services: []ingressroutev1.Service{{
					Name: "home",
					Port: 8080,
				}},
			}},
		},
	}

	// ir4 is invalid because its match prefix does not match its parent's (ir1)
	ir4 := &ingressroutev1.IngressRoute{
		ObjectMeta: metav1.ObjectMeta{
			Namespace: "roots",
			Name:      "delegated",
		},
		Spec: ingressroutev1.IngressRouteSpec{
			Routes: []ingressroutev1.Route{{
				Match: "/doesnotmatch",
				Services: []ingressroutev1.Service{{
					Name: "home",
					Port: 8080,
				}},
			}},
		},
	}

	// ir5 is invalid because its service weight is less than zero
	ir5 := &ingressroutev1.IngressRoute{
		ObjectMeta: metav1.ObjectMeta{
			Namespace: "roots",
			Name:      "delegated",
		},
		Spec: ingressroutev1.IngressRouteSpec{
			VirtualHost: &ingressroutev1.VirtualHost{
				Fqdn: "example.com",
			},
			Routes: []ingressroutev1.Route{{
				Match: "/foo",
				Services: []ingressroutev1.Service{{
					Name:   "home",
					Port:   8080,
					Weight: -10,
				}},
			}},
		},
	}

	// ir6 is invalid because it delegates to itself, producing a cycle
	ir6 := &ingressroutev1.IngressRoute{
		ObjectMeta: metav1.ObjectMeta{
			Namespace: "roots",
			Name:      "self",
		},
		Spec: ingressroutev1.IngressRouteSpec{
			VirtualHost: &ingressroutev1.VirtualHost{
				Fqdn: "example.com",
			},
			Routes: []ingressroutev1.Route{{
				Match: "/foo",
				Delegate: ingressroutev1.Delegate{
					Name: "self",
				},
			}},
		},
	}

	// ir7 delegates to ir8, which is invalid because it delegates back to ir7
	ir7 := &ingressroutev1.IngressRoute{
		ObjectMeta: metav1.ObjectMeta{
			Namespace: "roots",
			Name:      "parent",
		},
		Spec: ingressroutev1.IngressRouteSpec{
			VirtualHost: &ingressroutev1.VirtualHost{
				Fqdn: "example.com",
			},
			Routes: []ingressroutev1.Route{{
				Match: "/foo",
				Delegate: ingressroutev1.Delegate{
					Name: "child",
				},
			}},
		},
	}

	ir8 := &ingressroutev1.IngressRoute{
		ObjectMeta: metav1.ObjectMeta{
			Namespace: "roots",
			Name:      "child",
		},
		Spec: ingressroutev1.IngressRouteSpec{
			Routes: []ingressroutev1.Route{{
				Match: "/foo",
				Delegate: ingressroutev1.Delegate{
					Name: "parent",
				},
			}},
		},
	}

	// ir9 is invalid because it has a route that both delegates and has a list of services
	ir9 := &ingressroutev1.IngressRoute{
		ObjectMeta: metav1.ObjectMeta{
			Namespace: "roots",
			Name:      "parent",
		},
		Spec: ingressroutev1.IngressRouteSpec{
			VirtualHost: &ingressroutev1.VirtualHost{
				Fqdn: "example.com",
			},
			Routes: []ingressroutev1.Route{{
				Match: "/foo",
				Delegate: ingressroutev1.Delegate{
					Name: "child",
				},
				Services: []ingressroutev1.Service{{
					Name: "kuard",
					Port: 8080,
				}},
			}},
		},
	}

	// ir10 delegates to ir11 and ir 12.
	ir10 := &ingressroutev1.IngressRoute{
		ObjectMeta: metav1.ObjectMeta{
			Namespace: "roots",
			Name:      "parent",
		},
		Spec: ingressroutev1.IngressRouteSpec{
			VirtualHost: &ingressroutev1.VirtualHost{
				Fqdn: "example.com",
			},
			Routes: []ingressroutev1.Route{{
				Match: "/foo",
				Delegate: ingressroutev1.Delegate{
					Name: "validChild",
				},
			}, {
				Match: "/bar",
				Delegate: ingressroutev1.Delegate{
					Name: "invalidChild",
				},
			}},
		},
	}

	ir11 := &ingressroutev1.IngressRoute{
		ObjectMeta: metav1.ObjectMeta{
			Namespace: "roots",
			Name:      "validChild",
		},
		Spec: ingressroutev1.IngressRouteSpec{
			Routes: []ingressroutev1.Route{{
				Match: "/foo",
				Services: []ingressroutev1.Service{{
					Name: "foo",
					Port: 8080,
				}},
			}},
		},
	}

	// ir12 is invalid because it contains an invalid port
	ir12 := &ingressroutev1.IngressRoute{
		ObjectMeta: metav1.ObjectMeta{
			Namespace: "roots",
			Name:      "invalidChild",
		},
		Spec: ingressroutev1.IngressRouteSpec{
			Routes: []ingressroutev1.Route{{
				Match: "/bar",
				Services: []ingressroutev1.Service{{
					Name: "foo",
					Port: 12345678,
				}},
			}},
		},
	}

	// ir13 is invalid because it does not specify and FQDN
	ir13 := &ingressroutev1.IngressRoute{
		ObjectMeta: metav1.ObjectMeta{
			Namespace: "roots",
			Name:      "parent",
		},
		Spec: ingressroutev1.IngressRouteSpec{
			VirtualHost: &ingressroutev1.VirtualHost{},
			Routes: []ingressroutev1.Route{{
				Match: "/foo",
				Services: []ingressroutev1.Service{{
					Name: "foo",
					Port: 8080,
				}},
			}},
		},
	}

	// ir14 delegates tp ir15 but it is invalid because it is missing fqdn
	ir14 := &ingressroutev1.IngressRoute{
		ObjectMeta: metav1.ObjectMeta{
			Namespace: "roots",
			Name:      "invalidParent",
		},
		Spec: ingressroutev1.IngressRouteSpec{
			VirtualHost: &ingressroutev1.VirtualHost{},
			Routes: []ingressroutev1.Route{{
				Match: "/foo",
				Delegate: ingressroutev1.Delegate{
					Name: "validChild",
				},
			}},
		},
	}

	tests := map[string]struct {
		objs []*ingressroutev1.IngressRoute
		want []Status
	}{
		"valid ingressroute": {
			objs: []*ingressroutev1.IngressRoute{ir1},
			want: []Status{{Object: ir1, Status: "valid", Description: "valid IngressRoute", Vhost: "example.com"}},
		},
		"invalid port in service": {
			objs: []*ingressroutev1.IngressRoute{ir2},
			want: []Status{{Object: ir2, Status: "invalid", Description: `route "/foo": service "home": port must be in the range 1-65535`, Vhost: "example.com"}},
		},
		"root ingressroute outside of roots namespace": {
			objs: []*ingressroutev1.IngressRoute{ir3},
			want: []Status{{Object: ir3, Status: "invalid", Description: "root IngressRoute cannot be defined in this namespace"}},
		},
		"delegated route's match prefix does not match parent's prefix": {
			objs: []*ingressroutev1.IngressRoute{ir1, ir4},
			want: []Status{
				{Object: ir1, Status: "valid", Description: "valid IngressRoute", Vhost: "example.com"},
				{Object: ir4, Status: "invalid", Description: `the path prefix "/doesnotmatch" does not match the parent's path prefix "/prefix"`, Vhost: "example.com"},
			},
		},
		"invalid weight in service": {
			objs: []*ingressroutev1.IngressRoute{ir5},
			want: []Status{{Object: ir5, Status: "invalid", Description: `route "/foo": service "home": weight must be greater than or equal to zero`, Vhost: "example.com"}},
		},
		"root ingressroute does not specify FQDN": {
			objs: []*ingressroutev1.IngressRoute{ir13},
			want: []Status{{Object: ir13, Status: "invalid", Description: "Spec.VirtualHost.Fqdn must be specified"}},
		},
		"self-edge produces a cycle": {
			objs: []*ingressroutev1.IngressRoute{ir6},
			want: []Status{{Object: ir6, Status: "invalid", Description: "route creates a delegation cycle: roots/self -> roots/self", Vhost: "example.com"}},
		},
		"child delegates to parent, producing a cycle": {
			objs: []*ingressroutev1.IngressRoute{ir7, ir8},
			want: []Status{
				{Object: ir7, Status: "valid", Description: "valid IngressRoute", Vhost: "example.com"},
				{Object: ir8, Status: "invalid", Description: "route creates a delegation cycle: roots/parent -> roots/child -> roots/parent", Vhost: "example.com"},
			},
		},
		"route has a list of services and also delegates": {
			objs: []*ingressroutev1.IngressRoute{ir9},
			want: []Status{{Object: ir9, Status: "invalid", Description: `route "/foo": cannot specify services and delegate in the same route`, Vhost: "example.com"}},
		},
		"ingressroute is an orphaned route": {
			objs: []*ingressroutev1.IngressRoute{ir8},
			want: []Status{{Object: ir8, Status: "orphaned", Description: "this IngressRoute is not part of a delegation chain from a root IngressRoute"}},
		},
		"ingressroute delegates to multiple ingressroutes, one is invalid": {
			objs: []*ingressroutev1.IngressRoute{ir10, ir11, ir12},
			want: []Status{
				{Object: ir11, Status: "valid", Description: "valid IngressRoute", Vhost: "example.com"},
				{Object: ir12, Status: "invalid", Description: `route "/bar": service "foo": port must be in the range 1-65535`, Vhost: "example.com"},
				{Object: ir10, Status: "valid", Description: "valid IngressRoute", Vhost: "example.com"},
			},
		},
		"invalid parent orphans children": {
			objs: []*ingressroutev1.IngressRoute{ir14, ir11},
			want: []Status{
				{Object: ir14, Status: "invalid", Description: "Spec.VirtualHost.Fqdn must be specified"},
				{Object: ir11, Status: "orphaned", Description: "this IngressRoute is not part of a delegation chain from a root IngressRoute"},
			},
		},
		"multi-parent children is not orphaned when one of the parents is invalid": {
			objs: []*ingressroutev1.IngressRoute{ir14, ir11, ir10},
			want: []Status{
				{Object: ir14, Status: "invalid", Description: "Spec.VirtualHost.Fqdn must be specified"},
				{Object: ir11, Status: "valid", Description: "valid IngressRoute", Vhost: "example.com"},
				{Object: ir10, Status: "valid", Description: "valid IngressRoute", Vhost: "example.com"},
			},
		},
	}

	for name, tc := range tests {
		t.Run(name, func(t *testing.T) {
			var b Builder
			b.IngressRouteRootNamespaces = []string{"roots"}
			for _, o := range tc.objs {
				b.Insert(o)
			}
			got := b.Compute().Statuses()
			if len(tc.want) != len(got) {
				t.Fatalf("expected %d statuses, but got %d", len(tc.want), len(got))
			}

			for _, ex := range tc.want {
				var found bool
				for _, g := range got {
					if reflect.DeepEqual(ex, g) {
						found = true
						break
					}
				}
				if !found {
					t.Fatalf("expected to find:\n%v\nbut did not find it in:\n%v", ex, got)
				}
			}
		})
	}
}

func routemap(routes ...*Route) map[string]*Route {
	m := make(map[string]*Route)
	for _, r := range routes {
		m[r.path] = r
	}
	return m
}

func route(path string, obj interface{}, services ...map[portmeta]*Service) *Route {
	r := Route{
		path:   path,
		Object: obj,
	}
	switch len(services) {
	case 0:
		// nothing to do
	case 1:
		r.services = services[0]
	default:
		panic("only pass one servicemap to route")
	}
	return &r
}

func servicemap(services ...*Service) map[portmeta]*Service {
	m := make(map[portmeta]*Service)
	for _, s := range services {
		m[s.toMeta()] = s
	}
	return m
}<|MERGE_RESOLUTION|>--- conflicted
+++ resolved
@@ -655,11 +655,7 @@
 		},
 	}
 
-<<<<<<< HEAD
 	// ir6 has TLS and does not specifiy min tls version
-=======
-	// ir6 has a websocket route
->>>>>>> 844dd386
 	ir6 := &ingressroutev1.IngressRoute{
 		ObjectMeta: metav1.ObjectMeta{
 			Name:      "example-com",
@@ -667,14 +663,10 @@
 		},
 		Spec: ingressroutev1.IngressRouteSpec{
 			VirtualHost: &ingressroutev1.VirtualHost{
-<<<<<<< HEAD
 				Fqdn: "foo.com",
 				TLS: &ingressroutev1.TLS{
 					SecretName: "secret",
 				},
-=======
-				Fqdn: "example.com",
->>>>>>> 844dd386
 			},
 			Routes: []ingressroutev1.Route{{
 				Match: "/",
@@ -682,7 +674,6 @@
 					Name: "kuard",
 					Port: 8080,
 				}},
-<<<<<<< HEAD
 			}},
 		},
 	}
@@ -751,11 +742,33 @@
 			},
 			Routes: []ingressroutev1.Route{{
 				Match: "/",
-=======
+				Services: []ingressroutev1.Service{{
+					Name: "kuard",
+					Port: 8080,
+				}},
+			}},
+		},
+	}
+
+	// ir10 has a websocket route
+	ir10 := &ingressroutev1.IngressRoute{
+		ObjectMeta: metav1.ObjectMeta{
+			Name:      "example-com",
+			Namespace: "default",
+		},
+		Spec: ingressroutev1.IngressRouteSpec{
+			VirtualHost: &ingressroutev1.VirtualHost{
+				Fqdn: "example.com",
+			},
+			Routes: []ingressroutev1.Route{{
+				Match: "/",
+				Services: []ingressroutev1.Service{{
+					Name: "kuard",
+					Port: 8080,
+				}},
 			}, {
 				Match:            "/websocket",
 				EnableWebsockets: true,
->>>>>>> 844dd386
 				Services: []ingressroutev1.Service{{
 					Name: "kuard",
 					Port: 8080,
@@ -1566,14 +1579,14 @@
 		},
 		"insert ingressroute with websocket route": {
 			objs: []interface{}{
-				ir6, s1,
+				ir10, s1,
 			},
 			want: []Vertex{
 				&VirtualHost{
 					Port: 80,
 					host: "example.com",
 					routes: routemap(
-						route("/", ir6, servicemap(
+						route("/", ir10, servicemap(
 							&Service{
 								Object:      s1,
 								ServicePort: &s1.Spec.Ports[0],
@@ -1581,7 +1594,7 @@
 						)),
 						&Route{
 							path:   "/websocket",
-							Object: ir6,
+							Object: ir10,
 							services: servicemap(
 								&Service{
 									Object:      s1,
